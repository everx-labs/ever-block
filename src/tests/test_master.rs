/*
* Copyright (C) 2019-2024 EverX. All Rights Reserved.
*
* Licensed under the SOFTWARE EVALUATION License (the "License"); you may not use
* this file except in compliance with the License.
*
* Unless required by applicable law or agreed to in writing, software
* distributed under the License is distributed on an "AS IS" BASIS,
* WITHOUT WARRANTIES OR CONDITIONS OF ANY KIND, either express or implied.
* See the License for the specific EVERX DEV software governing permissions and
* limitations under the License.
*/

use super::*;
use crate::{
<<<<<<< HEAD
    read_single_root_boc, write_read_and_assert, write_read_and_assert_with_opts, Block, BlockExtra,
    Deserializable, ExtBlkRef, HashmapAugType, MsgAddressInt, ShardStateUnsplit, 
    BASE_WORKCHAIN_ID, SERDE_OPTS_EMPTY, CommonMessage, Transaction, BlockInfo, ValueFlow,
    MerkleUpdate, transactions::tests::generate_test_shard_account_block,
=======
    write_read_and_assert, Block,
    BlockExtra, Deserializable, ExtBlkRef, HashmapType, HashmapAugType, MsgAddressInt, ShardStateUnsplit,
    BASE_WORKCHAIN_ID, read_single_root_boc, HashmapE,
>>>>>>> e2a03f33
};
use std::collections::{HashMap, HashSet};
use rand::Rng;

#[test]
fn test_libraries() {
    let mut id = [0u8; 32];
    id[0] = 44;
    let acc_id = AccountId::from(id);

    let mut id = [0u8; 32];
    id[0] = 39;
    let my_id = AccountId::from(id);

    let mut id = [0u8; 32];
    id[0] = 157;
    let your_id = AccountId::from(id);

    let lib_code = SliceData::new(vec![0x11, 0x80]).into_cell();
    let lib1 = LibDescr::from_lib_data_by_publisher(lib_code, my_id.clone());

    let lib_code = SliceData::new(vec![0x75, 0x80]).into_cell();
    let mut lib2 = LibDescr::from_lib_data_by_publisher(lib_code, my_id);
    lib2.publishers_mut().set(&your_id, &()).unwrap();

    let mut data = HashmapE::with_bit_len(256);
    let key = SliceData::load_builder(acc_id.write_to_new_cell().unwrap()).unwrap();
    data.set_builder(key.clone(), &lib1.write_to_new_cell().unwrap()).unwrap();
    data.set_builder(key, &lib2.write_to_new_cell().unwrap()).unwrap();

    let cell = data.serialize().unwrap();
    let mut restored_data = HashmapE::with_bit_len(256);
    restored_data.read_from_cell(cell).unwrap();

    assert_eq!(data, restored_data);
}

#[test]
fn test_shard_descr() {
    let descr_none = ShardDescr::with_params(42, 17, 25, UInt256::from([70; 32]), FutureSplitMerge::None);
    let descr_split = ShardDescr::with_params(42, 17, 25, UInt256::from([70; 32]), FutureSplitMerge::Split{split_utime: 0x12345678, interval: 0x87654321});
    let descr_merge = ShardDescr::with_params(42, 17, 25, UInt256::from([70; 32]), FutureSplitMerge::Merge{merge_utime: 0x12345678, interval: 0x87654321});

    write_read_and_assert(descr_none);
    write_read_and_assert(descr_split);
    write_read_and_assert(descr_merge);
}

#[test]
fn test_shard_descr_with_copyleft() {
    let mut copyleft_rewards = CopyleftRewards::default();
    let address = MsgAddressInt::with_standart(None, 0, AccountId::from([1; 32])).unwrap();
    copyleft_rewards.set(&address.address(), &100.into()).unwrap();
    let address = MsgAddressInt::with_standart(None, 0, AccountId::from([2; 32])).unwrap();
    copyleft_rewards.set(&address.address(), &200.into()).unwrap();

    let mut descr_none = ShardDescr::with_params(42, 17, 25, UInt256::from([70; 32]), FutureSplitMerge::None);
    descr_none.copyleft_rewards = copyleft_rewards.clone();
    let mut descr_split = ShardDescr::with_params(42, 17, 25, UInt256::from([70; 32]), FutureSplitMerge::Split{split_utime: 0x12345678, interval: 0x87654321});
    descr_split.copyleft_rewards = copyleft_rewards.clone();
    let mut descr_merge = ShardDescr::with_params(42, 17, 25, UInt256::from([70; 32]), FutureSplitMerge::Merge{merge_utime: 0x12345678, interval: 0x87654321});
    descr_merge.copyleft_rewards = copyleft_rewards.clone();

    write_read_and_assert(descr_none);
    write_read_and_assert(descr_split);
    write_read_and_assert(descr_merge);
}

#[test]
fn test_shard_descr_fast_finality() {
    let mut descr_none = ShardDescr::with_params(42, 17, 25, UInt256::from([70; 32]), FutureSplitMerge::None);
    descr_none.collators = Some(ShardCollators {
        prev: gen_collator(),
        prev2: None,
        current: gen_collator(),
        next: gen_collator(),
        next2: None,
        updated_at: 0x12345678,
    });

    let mut descr_split = ShardDescr::with_params(42, 17, 25, UInt256::from([70; 32]), FutureSplitMerge::Split{split_utime: 0x12345678, interval: 0x87654321});
    descr_split.collators = Some(ShardCollators {
        prev: gen_collator(),
        prev2: None,
        current: gen_collator(),
        next: gen_collator(),
        next2: Some(gen_collator()),
        updated_at: 0x12345678,
    });

    let mut descr_merge = ShardDescr::with_params(42, 17, 25, UInt256::from([70; 32]), FutureSplitMerge::Merge{merge_utime: 0x12345678, interval: 0x87654321});
    descr_merge.collators = Some(ShardCollators {
        prev: gen_collator(),
        prev2: Some(gen_collator()),
        current: gen_collator(),
        next: gen_collator(),
        next2: None,
        updated_at: 0x12345678,
    });

    write_read_and_assert(descr_none);
    write_read_and_assert(descr_split);
    write_read_and_assert(descr_merge);

}

fn build_mesh_queue_descr() -> ConnectedNwOutDescr {
    ConnectedNwOutDescr {
        out_queue_update: HashUpdate::with_hashes(UInt256::rand(), UInt256::rand()),
        exported: 1234567890.into(),
    }
}

fn build_mesh_descr() -> ConnectedNwDescrExt {
    let mut descr = ConnectedNwDescrExt::default();
    descr.queue_descr = build_mesh_queue_descr();
    descr.descr = Some(ConnectedNwDescr {
        seq_no: 34,
        root_hash: UInt256::rand(),
        file_hash: UInt256::rand(),
        imported: 1234567890.into(),
        gen_utime: 1234567890,
    });
    descr
}

#[test]
fn test_shard_descr_mesh() {
    let mut descr = ShardDescr::with_params(42, 17, 25, UInt256::from([70; 32]), FutureSplitMerge::None);
    descr.collators = Some(ShardCollators {
        prev: gen_collator(),
        prev2: None,
        current: gen_collator(),
        next: gen_collator(),
        next2: None,
        updated_at: 0x12345678,
    });
    let mesh_descr = build_mesh_queue_descr();
    descr.mesh_msg_queues.set(&12345678, &mesh_descr).unwrap();
    write_read_and_assert(descr);

    let mut descr = ShardDescr::with_params(42, 17, 25, UInt256::from([70; 32]), FutureSplitMerge::None);
    descr.mesh_msg_queues.set(&12345678, &mesh_descr).unwrap();
    write_read_and_assert(descr);

}

#[test]
fn test_mc_state_extra() {
    let mut extra = McStateExtra::default();
    let shard1 = ShardDescr::with_params(23, 77, 234, UInt256::from([131; 32]), FutureSplitMerge::None);
    let shard1_1 = ShardDescr::with_params(25, 177, 230, UInt256::from([131; 32]), FutureSplitMerge::None);
    let shard2 = ShardDescr::with_params(15, 78, 235, UInt256::from([77; 32]), FutureSplitMerge::Split{split_utime: 0x12345678, interval: 0x87654321});
    let shard2_2 = ShardDescr::with_params(115, 8, 35, UInt256::from([77; 32]), FutureSplitMerge::Split{split_utime: 0x12345678, interval: 0x87654321});
    let ident = extra.add_workchain(11, &shard1).unwrap();
    extra.shards.split_shard(&ident, |_| Ok((shard1, shard1_1))).unwrap();
    let ident = extra.add_workchain(22, &shard2).unwrap();
    extra.shards.split_shard(&ident, |_| Ok((shard2, shard2_2))).unwrap();

    let key = SliceData::load_builder(123u32.write_to_new_cell().unwrap()).unwrap();
    let value = 0x11u8.write_to_new_cell().unwrap();
    extra.config.config_params.set_builder(key, &value).unwrap();

    extra.prev_blocks.set(&2342, &KeyExtBlkRef {
        key: false,
        blk_ref: ExtBlkRef {
            end_lt: 1,
            seq_no: 999,
            root_hash: UInt256::from([10;32]),
            file_hash: UInt256::from([10;32])
        }
    }, &KeyMaxLt {
        key: false,
        max_end_lt: 1000001
    }).unwrap();
    extra.prev_blocks.set(&664324, &KeyExtBlkRef {
        key: false,
        blk_ref: ExtBlkRef {
            end_lt: 1000,
            seq_no: 1999,
            root_hash: UInt256::from([13;32]),
            file_hash: UInt256::from([14;32])
        }
    }, &KeyMaxLt {
        key: false,
        max_end_lt: 1000002
    }).unwrap();

   write_read_and_assert(extra.clone());

   extra.mesh.set(&1, &ConnectedNwDescr::default()).unwrap();
   extra.mesh.set(&2, &ConnectedNwDescr::default()).unwrap();

   write_read_and_assert(extra.clone());

}

fn build_mc_block_extra(serde_opts: u8) -> McBlockExtra {
    let mut extra = if serde_opts & SERDE_OPTS_COMMON_MESSAGE != 0{
        McBlockExtra::with_common_message_support()
    } else {
        McBlockExtra::default()
    };
    let shard1 = ShardDescr::with_params(23, 77, 234, UInt256::from([131; 32]), FutureSplitMerge::None);
    let shard1_1 = ShardDescr::with_params(25, 177, 230, UInt256::from([131; 32]), FutureSplitMerge::None);
    let shard2 = ShardDescr::with_params(15, 78, 235, UInt256::from([77; 32]), FutureSplitMerge::Split{split_utime: 0x12345678, interval: 0x87654321});
    let shard2_2 = ShardDescr::with_params(115, 8, 35, UInt256::from([77; 32]), FutureSplitMerge::Split{split_utime: 0x12345678, interval: 0x87654321});
    let ident = ShardIdent::with_workchain_id(11).unwrap();
    extra.shards.add_workchain(11, 134, UInt256::default(), UInt256::default(), None).unwrap();
    extra.fees.store_shard_fees(&ident, CurrencyCollection::with_grams(1), CurrencyCollection::with_grams(1)).unwrap();
    extra.shards.split_shard(&ident, |_| Ok((shard1, shard1_1))).unwrap();
    let ident = ShardIdent::with_workchain_id(22).unwrap();
    extra.shards.add_workchain(22, 135, UInt256::default(), UInt256::default(), None).unwrap();
    extra.fees.store_shard_fees(&ident, CurrencyCollection::with_grams(1), CurrencyCollection::with_grams(1)).unwrap();
    extra.shards.split_shard(&ident, |_| Ok((shard2, shard2_2))).unwrap();
    extra
}

#[test]
fn test_mc_block_extra() {
    let extra = build_mc_block_extra(0);
    let extra = write_read_and_assert(extra);

    let mut block_extra = BlockExtra::default();
    block_extra.write_account_blocks(&generate_test_shard_account_block(SERDE_OPTS_EMPTY)).unwrap();
    block_extra.write_custom(Some(&extra)).unwrap();

    write_read_and_assert(block_extra);

    // let mut count = 0;
    // restored_extra.shard_hashes.iterate_with_keys(|id: u32, shard_descrs| {
    //     shard_descrs.iterate(|descr| {
    //         count += 1;
    //         println!("{}. {} {}", count, id, descr.0);
    //         Ok(true)
    //     }).unwrap();
    //     Ok(true)
    // }).unwrap();
}

#[test]
fn test_common_msg_mcblockextra() {
    let extra: McBlockExtra = McBlockExtra::with_common_message_support();
    let _extra = write_read_and_assert_with_opts(extra, SERDE_OPTS_COMMON_MESSAGE);
    let mut extra = McBlockExtra::with_common_message_support();
    let opts = SERDE_OPTS_COMMON_MESSAGE;
    let in_msg = InMsg::external(
        ChildCell::with_struct_and_opts(&CommonMessage::default(), opts).unwrap(),
        ChildCell::with_struct_and_opts(&Transaction::with_common_msg_support(AccountId::from([0;32])), opts).unwrap()
    );
    extra.write_recover_create_msg(Some(&in_msg)).unwrap();
    extra.write_mint_msg(Some(&in_msg)).unwrap();
    // extra.write_copyleft_msgs(&[in_msg]).unwrap();
    let _extra = write_read_and_assert_with_opts(extra, SERDE_OPTS_COMMON_MESSAGE).unwrap();
}

#[test]
fn test_mcblockextra_mesh() {

    let mut mc_extra = build_mc_block_extra(SERDE_OPTS_COMMON_MESSAGE);
    mc_extra.mesh_descr_mut().set(&7, &build_mesh_descr()).unwrap();
    mc_extra.mesh_descr().get(&7).unwrap().unwrap();
    let mc_extra2 = write_read_and_assert_with_opts(mc_extra.clone(), SERDE_OPTS_COMMON_MESSAGE).unwrap();
    mc_extra2.mesh_descr().get(&7).unwrap().unwrap();

    let mut extra = BlockExtra::with_common_msg_support();
    extra.write_custom(Some(&mc_extra)).unwrap();
    let extra2 = write_read_and_assert_with_opts(extra, SERDE_OPTS_COMMON_MESSAGE).unwrap();
    let mc_extra3 = extra2.read_custom().unwrap().unwrap();
    mc_extra3.mesh_descr().get(&7).unwrap();

    let block = Block::with_common_msg_support(
        34, &BlockInfo::default(), &ValueFlow::default(), &MerkleUpdate::default(), None, &extra2
    ).unwrap();
    let block2 = write_read_and_assert_with_opts(block, SERDE_OPTS_COMMON_MESSAGE).unwrap();

    let mc_extra4 = block2.read_extra().unwrap().read_custom().unwrap().expect("need mc block extra");
    mc_extra4.mesh_descr().get(&7).unwrap();
}

#[test]
fn test_mc_block_extra_2() {
    let mut extra = build_mc_block_extra(0);
    extra.write_copyleft_msgs(&[InMsg::default(), InMsg::default()]).unwrap();
    write_read_and_assert(extra);
}

#[test]
fn test_mc_block_extra_3() {
    let mut extra = build_mc_block_extra(SERDE_OPTS_COMMON_MESSAGE);
    extra.mesh_descr_mut().set(&12345678, &build_mesh_descr()).unwrap();
    write_read_and_assert_with_opts(extra, SERDE_OPTS_COMMON_MESSAGE).unwrap();
}

#[test]
fn test_serialization_shard_hashes() {
    let mut shard_hashes = ShardHashes::default();

    for n in 0..12i32 {
        let descr = ShardDescr::with_params(42, 17, 25, UInt256::from([n as u8; 32]), FutureSplitMerge::None);
        let shards = BinTree::with_item(&descr).unwrap();
        shard_hashes.set(&n, &InRefValue(shards)).unwrap();
    }

    write_read_and_assert(shard_hashes);
}

#[test]
fn test_real_shard_hashes() {
    let block = Block::construct_from_file("src/tests/data/key_block_not_all_shardes.boc").unwrap();
    let extra = block.read_extra().unwrap().read_custom().unwrap().expect("need key block");
    let shards = extra.shards();
    let mut count = shards.dump("shards");
    println!("total: {}", count);

    let mut result = vec![];
    println!("---- pairs ----");
    shards.iterate_shards_with_siblings(|shard, _descr, sibling| {
        let sib = shard.sibling();
        result.iter().for_each(|item| assert_ne!(item, &sib));
        println!("shard: {}:{:064b} sibling: {}",
            shard.workchain_id(), shard.shard_prefix_with_tag(), sibling.is_some());
        result.push(shard);
        count -= 1;
        count -= sibling.is_some() as usize;
        Ok(true)
    }).unwrap();
    println!("total: {}", result.len());
    println!("----  end  ----");
    assert_eq!(count, 0);

    // 0400000000000000

    let shard = ShardIdent::with_tagged_prefix(0, 0b0000010000000000000000000000000000000000000000000000000000000000).unwrap();

    let found_shard = shards.get_shard(&shard).unwrap();
    assert!(found_shard.is_some());
    assert_eq!(*found_shard.unwrap().shard(), shard);

    let shard2 = ShardIdent::with_tagged_prefix(0, 0b0000011000000000000000000000000000000000000000000000000000000000).unwrap();
    let found_shard = shards.get_shard(&shard2).unwrap();
    assert!(found_shard.is_none());

    let found_shard = shards.find_shard(&shard2).unwrap();
    assert!(found_shard.is_some());
    assert_eq!(*found_shard.unwrap().shard(), shard);

    let left_ancestor_mask = shard.left_ancestor_mask().unwrap();
    let right_ancestor_mask = shard.right_ancestor_mask().unwrap();

    let found_shard = shards.get_shard(&left_ancestor_mask).unwrap();
    assert!(found_shard.is_none());

    let found_shard = shards.get_shard(&right_ancestor_mask).unwrap();
    assert!(found_shard.is_none());

    let found_shard = shards.find_shard(&left_ancestor_mask).unwrap();
    assert!(found_shard.is_some());
    assert_eq!(*found_shard.unwrap().shard(), shard);

    let found_shard = shards.find_shard(&right_ancestor_mask).unwrap();
    assert!(found_shard.is_some());
    assert_eq!(*found_shard.unwrap().shard(), shard);


    // 5400000000000000

    let shard = ShardIdent::with_tagged_prefix(0, 0b0101010000000000000000000000000000000000000000000000000000000000).unwrap();

    let found_shard = shards.get_shard(&shard).unwrap();
    assert!(found_shard.is_some());
    assert_eq!(*found_shard.unwrap().shard(), shard);

    let shard2 = ShardIdent::with_tagged_prefix(0, 0b0101010010000000000100000000000000000000000000000000000000000000).unwrap();
    let found_shard = shards.get_shard(&shard2).unwrap();
    assert!(found_shard.is_none());

    let found_shard = shards.find_shard(&shard2).unwrap();
    assert!(found_shard.is_some());
    assert_eq!(*found_shard.unwrap().shard(), shard);

    let left_ancestor_mask = shard.left_ancestor_mask().unwrap();
    let right_ancestor_mask = shard.right_ancestor_mask().unwrap();

    let found_shard = shards.get_shard(&left_ancestor_mask).unwrap();
    assert!(found_shard.is_none());

    let found_shard = shards.get_shard(&right_ancestor_mask).unwrap();
    assert!(found_shard.is_none());

    let found_shard = shards.find_shard(&left_ancestor_mask).unwrap();
    assert!(found_shard.is_some());
    assert_eq!(*found_shard.unwrap().shard(), shard);

    let found_shard = shards.find_shard(&right_ancestor_mask).unwrap();
    assert!(found_shard.is_some());
    assert_eq!(*found_shard.unwrap().shard(), shard);


    // 1400000000000000 + 1c00000000000000 = 1800000000000000

    let shard = ShardIdent::with_tagged_prefix(0, 0x1800000000000000).unwrap();
    let left_ancestor = ShardIdent::with_tagged_prefix(0, 0x1400000000000000).unwrap();
    let right_ancestor = ShardIdent::with_tagged_prefix(0, 0x1c00000000000000).unwrap();

    let left_ancestor_mask = shard.left_ancestor_mask().unwrap();
    let right_ancestor_mask = shard.right_ancestor_mask().unwrap();

    let found_shard = shards.find_shard(&left_ancestor_mask).unwrap();
    assert!(found_shard.is_some());
    assert_eq!(*found_shard.unwrap().shard(), left_ancestor);

    let found_shard = shards.find_shard(&right_ancestor_mask).unwrap();
    assert!(found_shard.is_some());
    assert_eq!(*found_shard.unwrap().shard(), right_ancestor);
}

#[test]
fn test_serialization_shard_fees() {
    let mut shard_fees = ShardFees::default();

    //let mut summ = 0;
    for n in 1..12u32 {
        //summ += 2 * n * 100;
        let mut cc = CurrencyCollection::with_grams(n as u64 * 100);
        cc.set_other(n, n as u128).unwrap();
        let fee = ShardFeeCreated::with_fee(cc);
        let ident = ShardIdentFull::new(n as i32, 0x8000_0000_0000_0000);
        shard_fees.set_augmentable(&ident, &fee).unwrap();
        assert!(!shard_fees.is_empty());
        //assert_eq!(shard_fees.root_extra().fees.grams, summ.into());
    }

    write_read_and_assert(shard_fees);
}

#[test]
fn test_get_next_prev_key_block() {

    let bytes = std::fs::read("src/tests/data/free-ton-mc-state-61884").unwrap();
    let root = read_single_root_boc(&bytes).unwrap();
    let shard_state = ShardStateUnsplit::construct_from_cell(root).unwrap();
    let prev_blocks = &shard_state.read_custom().unwrap().unwrap().prev_blocks;

    // Find all key blocks by full hashmap's enumerating (brute force)
    let mut all_key_blocks = HashMap::new();
    prev_blocks.iterate_with_keys_and_aug(|seqno, id, aug| {
        if aug.key && seqno != 0{
            println!("{:?}", id);
            all_key_blocks.insert(seqno, id);
        }
        Ok(true)
    }).unwrap();

    let mut seqno = 0;
    let mut key_blocks = vec!();
    while let Some(id) = prev_blocks.get_next_key_block(seqno + 1).unwrap() {
        println!("{:?}", id);
        seqno = id.seq_no;
        key_blocks.push(id);
    }
    assert_eq!(key_blocks.len(), all_key_blocks.len());
    for id in key_blocks.iter() {
        assert!(all_key_blocks.contains_key(&id.seq_no));
    }

    let key_id = key_blocks[key_blocks.len() - 1].clone();
    let id = prev_blocks.get_prev_key_block(key_id.seq_no).unwrap().unwrap();
    assert_eq!(id.root_hash, key_id.root_hash);

    let mut seqno = key_blocks[key_blocks.len() - 1].seq_no + 2;
    let mut key_blocks2 = vec!();
    while let Some(id) = prev_blocks.get_prev_key_block(seqno - 1).unwrap() {
        println!("{:?}", id);
        seqno = id.seq_no;
        if seqno == 0 {
            break;
        }
        key_blocks2.insert(0, id);
    }
    assert_eq!(key_blocks, key_blocks2);

    for id in key_blocks {

        let id = BlockIdExt {
            shard_id: ShardIdent::masterchain(),
            seq_no: id.seq_no,
            root_hash: id.root_hash,
            file_hash: id.file_hash
        };
        assert!(prev_blocks.check_block(&id).is_ok());

        let mut fake_id = id.clone();
        fake_id.root_hash = UInt256::from([123; 32]);
        assert!(prev_blocks.check_block(&fake_id).is_err());

        let mut fake_id = id.clone();
        fake_id.file_hash = UInt256::from([123; 32]);
        assert!(prev_blocks.check_block(&fake_id).is_err());

        let mut fake_id = id.clone();
        fake_id.shard_id = ShardIdent::with_workchain_id(BASE_WORKCHAIN_ID).unwrap();
        assert!(prev_blocks.check_block(&fake_id).is_err());
    }
}

#[test]
fn test_counters() {
    let mut c = Counters::default();
    assert!(c.increase_by(1, 100500));
    assert!(c.increase_by(1, 100501));
    assert!(c.increase_by(1, 100502));
    assert!(c.increase_by(1, 100503));
    assert_eq!(c.total(), 4);
}

fn gen_collator() -> CollatorRange {
    let mut rng = rand::thread_rng();
    let collator = rng.gen_range(0..100);
    let start = rng.gen_range(0..100);
    let finish = rng.gen_range(start..100);
    CollatorRange {
        collator,
        start,
        finish,
    }
}

#[test]
fn test_shard_collators() {
    
    let collators = ShardCollators {
        prev: gen_collator(),
        prev2: Some(gen_collator()),
        current: gen_collator(),
        next: gen_collator(),
        next2: Some(gen_collator()),
        updated_at: 0x12345678,
    };
    write_read_and_assert(collators);

    let collators = ShardCollators {
        prev: gen_collator(),
        prev2: None,
        current: gen_collator(),
        next: gen_collator(),
        next2: None,
        updated_at: 0x12345678,
    };
    write_read_and_assert(collators);

    let collators = ShardCollators {
        prev: gen_collator(),
        prev2: None,
        current: gen_collator(),
        next: gen_collator(),
        next2: Some(gen_collator()),
        updated_at: 0x12345678,
    };
    write_read_and_assert(collators);

    let collators = ShardCollators {
        prev: gen_collator(),
        prev2: Some(gen_collator()),
        current: gen_collator(),
        next: gen_collator(),
        next2: None,
        updated_at: 0x12345678,
    };
    write_read_and_assert(collators);

}

impl RefShardBlocks {
    pub fn collect_ref_shard_blocks(&self) -> Result<HashSet<(BlockIdExt, u64)>> {
        let mut res = HashSet::new();
        self.iterate_shard_block_refs(|block_id, u64| {
            res.insert((block_id, u64));
            Ok(true)
        })?;
        Ok(res)
    }
}

#[test]
fn test_shard_descr_ref_shard_blocks_err() {
    std::env::set_var("RUST_BACKTRACE", "full");

    let mut ids = HashSet::new();
    ids.insert((BlockIdExt {
        shard_id: ShardIdent::with_tagged_prefix(1, 0x4000_0000_0000_0000).unwrap(),
        seq_no: 25,
        root_hash: UInt256::rand(),
        file_hash: UInt256::rand(),
    }, 1000200));
    ids.insert((BlockIdExt {
        shard_id: ShardIdent::with_tagged_prefix(1, 0x9000_0000_0000_0000).unwrap(),
        seq_no: 26,
        root_hash: UInt256::rand(),
        file_hash: UInt256::rand(),
    }, 1000300));
    ids.insert((BlockIdExt {
        shard_id: ShardIdent::with_tagged_prefix(1, 0xb000_0000_0000_0000).unwrap(),
        seq_no: 26,
        root_hash: UInt256::rand(),
        file_hash: UInt256::rand(),
    }, 1000400));
    ids.insert((BlockIdExt {
        shard_id: ShardIdent::with_tagged_prefix(1, 0xc800_0000_0000_0000).unwrap(),
        seq_no: 26,
        root_hash: UInt256::rand(),
        file_hash: UInt256::rand(),
    }, 1000100));
    ids.insert((BlockIdExt {
        shard_id: ShardIdent::with_tagged_prefix(1, 0xd800_0000_0000_0000).unwrap(),
        seq_no: 26,
        root_hash: UInt256::rand(),
        file_hash: UInt256::rand(),
    }, 1000101));
    assert!(RefShardBlocks::with_ids(ids.iter()).is_err());

    let mut ids = HashSet::new();
    ids.insert((BlockIdExt {
        shard_id: ShardIdent::with_tagged_prefix(1, 0xa000_0000_0000_0000).unwrap(),
        seq_no: 25,
        root_hash: UInt256::rand(),
        file_hash: UInt256::rand(),
    }, 1000103));
    assert!(RefShardBlocks::with_ids(ids.iter()).is_err());


    let mut ids = HashSet::new();
    ids.insert((BlockIdExt {
        shard_id: ShardIdent::with_tagged_prefix(1, 0x4000_0000_0000_0000).unwrap(),
        seq_no: 25,
        root_hash: UInt256::rand(),
        file_hash: UInt256::rand(),
    }, 1000105));
    ids.insert((BlockIdExt {
        shard_id: ShardIdent::with_tagged_prefix(1, 0xa000_0000_0000_0000).unwrap(),
        seq_no: 25,
        root_hash: UInt256::rand(),
        file_hash: UInt256::rand(),
    }, 1000100));
    assert!(RefShardBlocks::with_ids(ids.iter()).is_err());

    let mut ids = HashSet::new();
    ids.insert((BlockIdExt {
        shard_id: ShardIdent::with_tagged_prefix(1, 0x4000_0000_0000_0000).unwrap(),
        seq_no: 25,
        root_hash: UInt256::rand(),
        file_hash: UInt256::rand(),
    }, 2000100));
    ids.insert((BlockIdExt {
        shard_id: ShardIdent::with_tagged_prefix(1, 0xc000_0000_0000_0000).unwrap(),
        seq_no: 25,
        root_hash: UInt256::rand(),
        file_hash: UInt256::rand(),
    }, 3000100));
    ids.insert((BlockIdExt {
        shard_id: ShardIdent::with_tagged_prefix(1, 0xb000_0000_0000_0000).unwrap(),
        seq_no: 25,
        root_hash: UInt256::rand(),
        file_hash: UInt256::rand(),
    }, 4000100));
    assert!(RefShardBlocks::with_ids(ids.iter()).is_err());
}

#[test]
fn test_shard_descr_ref_shard_blocks() {
    let mut ids = HashSet::new();
    ids.insert((BlockIdExt {
        shard_id: ShardIdent::with_tagged_prefix(1, 0x4000_0000_0000_0000).unwrap(),
        seq_no: 25,
        root_hash: UInt256::rand(),
        file_hash: UInt256::rand(),
    }, 1000100));
    ids.insert((BlockIdExt {
        shard_id: ShardIdent::with_tagged_prefix(1, 0x9000_0000_0000_0000).unwrap(),
        seq_no: 26,
        root_hash: UInt256::rand(),
        file_hash: UInt256::rand(),
    }, 1000100));
    ids.insert((BlockIdExt {
        shard_id: ShardIdent::with_tagged_prefix(1, 0xb000_0000_0000_0000).unwrap(),
        seq_no: 26,
        root_hash: UInt256::rand(),
        file_hash: UInt256::rand(),
    }, 1000101));
    ids.insert((BlockIdExt {
        shard_id: ShardIdent::with_tagged_prefix(1, 0xc800_0000_0000_0000).unwrap(),
        seq_no: 26,
        root_hash: UInt256::rand(),
        file_hash: UInt256::rand(),
    }, 1000100));
    ids.insert((BlockIdExt {
        shard_id: ShardIdent::with_tagged_prefix(1, 0xd800_0000_0000_0000).unwrap(),
        seq_no: 26,
        root_hash: UInt256::rand(),
        file_hash: UInt256::rand(),
    }, 1000102));
    ids.insert((BlockIdExt {
        shard_id: ShardIdent::with_tagged_prefix(1, 0xf000_0000_0000_0000).unwrap(),
        seq_no: 26,
        root_hash: UInt256::rand(),
        file_hash: UInt256::rand(),
    }, 1000100));
    let rsb = RefShardBlocks::with_ids(ids.iter()).unwrap();
    assert_eq!(rsb.collect_ref_shard_blocks().unwrap(), ids);

    let mut ids = HashSet::new();
    ids.insert((BlockIdExt {
        shard_id: ShardIdent::with_tagged_prefix(1, 0x8000_0000_0000_0000).unwrap(),
        seq_no: 25,
        root_hash: UInt256::rand(),
        file_hash: UInt256::rand(),
    }, 1000104));
    let rsb = RefShardBlocks::with_ids(ids.iter()).unwrap();
    assert_eq!(rsb.collect_ref_shard_blocks().unwrap(), ids);

    let mut ids = HashSet::new();
    ids.insert((BlockIdExt {
        shard_id: ShardIdent::with_tagged_prefix(1, 0x4000_0000_0000_0000).unwrap(),
        seq_no: 25,
        root_hash: UInt256::rand(),
        file_hash: UInt256::rand(),
    }, 1000105));
    ids.insert((BlockIdExt {
        shard_id: ShardIdent::with_tagged_prefix(1, 0xc000_0000_0000_0000).unwrap(),
        seq_no: 26,
        root_hash: UInt256::rand(),
        file_hash: UInt256::rand(),
    }, 1000100));
    let rsb = RefShardBlocks::with_ids(ids.iter()).unwrap();
    assert_eq!(rsb.collect_ref_shard_blocks().unwrap(), ids);

}

#[test]
fn test_connected_network_descr() {
    let cnd = ConnectedNwDescr {
        seq_no: 34,
        root_hash: UInt256::rand(),
        file_hash: UInt256::rand(),
        imported: 1234567890.into(),
        gen_utime: 1234567890,
    };
    write_read_and_assert(cnd);
}<|MERGE_RESOLUTION|>--- conflicted
+++ resolved
@@ -13,16 +13,11 @@
 
 use super::*;
 use crate::{
-<<<<<<< HEAD
     read_single_root_boc, write_read_and_assert, write_read_and_assert_with_opts, Block, BlockExtra,
     Deserializable, ExtBlkRef, HashmapAugType, MsgAddressInt, ShardStateUnsplit, 
     BASE_WORKCHAIN_ID, SERDE_OPTS_EMPTY, CommonMessage, Transaction, BlockInfo, ValueFlow,
     MerkleUpdate, transactions::tests::generate_test_shard_account_block,
-=======
-    write_read_and_assert, Block,
-    BlockExtra, Deserializable, ExtBlkRef, HashmapType, HashmapAugType, MsgAddressInt, ShardStateUnsplit,
-    BASE_WORKCHAIN_ID, read_single_root_boc, HashmapE,
->>>>>>> e2a03f33
+    HashmapType, HashmapE,
 };
 use std::collections::{HashMap, HashSet};
 use rand::Rng;
