--- conflicted
+++ resolved
@@ -17,19 +17,14 @@
 use ton_types::{AccountId, Cell, read_boc, UsageTree};
 use ton_types::read_single_root_boc;
 
+use crate::tests::create_test_transaction_set;
 use crate::{Transaction, MsgEnvelope};
 use crate::{
     hashmapaug::HashmapAugType,
     AccountBlock, Message, TickTock, write_read_and_assert,
-<<<<<<< HEAD
     bintree::BinTreeType, transactions::tests::generate_test_shard_account_block,
     types::{AddSub, Grams}, OutMsg, CommonMessage
-=======
-    bintree::BinTreeType, 
-    types::{AddSub, Grams},
->>>>>>> 27571d1c
 };
-use crate::tests::create_test_transaction_set;
 use super::*;
 
 #[test]
@@ -47,29 +42,13 @@
 
 fn test_blockinfo(block_info: BlockInfo) {
     let mut block_extra = BlockExtra::new();
-<<<<<<< HEAD
     block_extra.write_account_blocks(&generate_test_shard_account_block(SERDE_OPTS_EMPTY)).unwrap();
-=======
-    block_extra.write_account_blocks(&crate::generate_test_shard_account_block()).unwrap();
->>>>>>> 27571d1c
 
     let mut collection = CurrencyCollection::with_grams(3);
     collection.set_other(1005004, 2_000_003).unwrap();
 
     let value_flow = ValueFlow {
         from_prev_blk: collection,
-<<<<<<< HEAD
-        to_next_blk: CurrencyCollection::new(),
-        imported: CurrencyCollection::new(),
-        exported: CurrencyCollection::new(),
-        fees_collected: CurrencyCollection::new(),
-        fees_imported: CurrencyCollection::new(),
-        recovered: CurrencyCollection::new(),
-        created: CurrencyCollection::new(),
-        minted: CurrencyCollection::new(),
-        copyleft_rewards: CopyleftRewards::new(),
-        mesh_exported: MeshExported::new(),
-=======
         to_next_blk: CurrencyCollection::default(),
         imported: CurrencyCollection::default(),
         exported: CurrencyCollection::default(),
@@ -78,8 +57,8 @@
         recovered: CurrencyCollection::default(),
         created: CurrencyCollection::default(),
         minted: CurrencyCollection::default(),
-        copyleft_rewards: CopyleftRewards::default(),
->>>>>>> 27571d1c
+        copyleft_rewards: CopyleftRewards::new(),
+        mesh_exported: MeshExported::new(),
     };
 
     let state_update = MerkleUpdate::default();
