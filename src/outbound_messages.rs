/*
* Copyright (C) 2019-2024 EverX. All Rights Reserved.
*
* Licensed under the SOFTWARE EVALUATION License (the "License"); you may not use
* this file except in compliance with the License.
*
* Unless required by applicable law or agreed to in writing, software
* distributed under the License is distributed on an "AS IS" BASIS,
* WITHOUT WARRANTIES OR CONDITIONS OF ANY KIND, either express or implied.
* See the License for the specific EVERX DEV software governing permissions and
* limitations under the License.
*/

use crate::{
    define_HashmapAugE, define_HashmapE, HashmapE,
    error::BlockError,
    envelope_message::MsgEnvelope,
    dictionary::hashmapaug::{Augmentable, Augmentation, HashmapAugType},
    inbound_messages::InMsg,
    messages::{CommonMsgInfo, Message},
    common_message::CommonMessage,
    miscellaneous::{IhrPendingInfo, ProcessedInfo},
    shard::{AccountIdPrefixFull, ShardState},
    types::{AddSub, ChildCell, CurrencyCollection},
    transactions::Transaction,
    Serializable, Deserializable, ShardStateUnsplit, MerkleProof, MerkleUpdate, OutQueueUpdate,
    error, fail, Result, SERDE_OPTS_EMPTY, SERDE_OPTS_COMMON_MESSAGE,
    AccountId, UInt256, InRefValue,
    BuilderData, Cell, SliceData, IBitstring,
    HashmapType, HashmapSubtree, hm_label, UsageTree,
};
use std::{fmt, collections::HashSet};

#[cfg(test)]
#[path = "tests/test_out_msgs.rs"]
mod tests;

/*
        3.3 Outbound message queue and descriptors
 This section discusses OutMsgDescr, the structure representing all outbound
 messages of a block, along with their envelopes and brief descriptions of the
 reasons for including them into OutMsgDescr. This structure also describes
 all modifications of OutMsgQueue, which is a part of the shardchain state.
*/

//constructor tags of InMsg variants (only wrote bits are used (3 or 4))
const OUT_MSG_EXT: u8 = 0b000;
const OUT_MSG_IMM: u8 = 0b010;
const OUT_MSG_NEW: u8 = 0b001;
const OUT_MSG_TR: u8 = 0b011; // is not used due CapOffHypercube
const OUT_MSG_DEQ_IMM: u8 = 0b100;
const OUT_MSG_DEQ: u8 = 0b1100; // is not used due CapShortDequeue
const OUT_MSG_DEQ_SHORT: u8 = 0b1101;
const OUT_MSG_TRDEQ: u8 = 0b111; // is not used due CapOffHypercube
const COMMON_MSG_TAG: u8 = 0b1010_0000;

fn tag2(tag: u8) -> u8 {
    tag | COMMON_MSG_TAG
}

/*
_ enqueued_lt:uint64 out_msg:^MsgEnvelope = EnqueuedMsg;
*/

///
/// EnqueuedMsg structure
/// 
#[derive(Clone, Debug, Eq, PartialEq, Default)]
pub struct EnqueuedMsg {
    pub enqueued_lt: u64,
    pub out_msg: ChildCell<MsgEnvelope>
}

impl EnqueuedMsg {
    /// New default instance EnqueuedMsg structure
    pub fn new() -> Self { Self::default() }

    /// New instance EnqueuedMsg structure
    pub fn with_param(enqueued_lt: u64, env: &MsgEnvelope) -> Result<Self> {
        Ok(EnqueuedMsg {
            enqueued_lt,
            out_msg: ChildCell::with_struct_and_opts(env, env.serde_opts())?,
        })
    }

    pub fn created_lt(&self) -> Result<u64> {
        let env = self.read_out_msg()?;
        let msg = env.read_message()?;
        msg.lt().ok_or_else(|| error!("wrong message type {:x}", env.message_cell().repr_hash()))
    }

    pub fn enqueued_lt(&self) -> u64 {
        self.enqueued_lt
    }

    pub fn out_msg_cell(&self)-> Cell {
        self.out_msg.cell()
    }

    pub fn read_out_msg(&self) -> Result<MsgEnvelope> {
        self.out_msg.read_struct()
    }
}

impl Augmentation<u64> for EnqueuedMsg {
    fn aug(&self) -> Result<u64> {
        self
            .read_out_msg()?
            .read_message()?
            .lt()
            .ok_or_else(|| error!("wrong message type"))
    }
}

impl Serializable for EnqueuedMsg {
    fn write_to(&self, cell: &mut BuilderData) -> Result<()> {
        self.enqueued_lt.write_to(cell)?;
        self.out_msg.write_to(cell)?;
        Ok(())
    }
}

impl Deserializable for EnqueuedMsg {
    fn read_from(&mut self, cell: &mut SliceData) -> Result<()> {
        self.enqueued_lt.read_from(cell)?;
        self.out_msg.read_from(cell)?;
        Ok(())
    }
}

/////////////////////////////////////////////////////////////////////////////////////////
// Blockchain: 3.3.5
// _ (HashmapAugE 256 OutMsg CurrencyCollection) = OutMsgDescr;
//
define_HashmapAugE!(OutMsgDescr, 256, UInt256, OutMsg, CurrencyCollection);

impl OutMsgDescr {
    /// insert new or replace existing (returning prev existing value), key - hash of Message
    pub fn insert_with_key_return_prev(&mut self, key: UInt256, out_msg: &OutMsg) -> Result<Option<SliceData>> {
        let aug = out_msg.aug()?;
        self.set_return_prev(&key, out_msg, &aug)
    }
    /// insert new or replace existing, key - hash of Message
    pub fn insert_with_key(&mut self, key: UInt256, out_msg: &OutMsg) -> Result<()> {
        self.insert_with_key_return_prev(key, out_msg)?;
        Ok(())
    }

    /// insert new or replace existing (returning prev existing value)
    pub fn insert_return_prev(&mut self, out_msg: &OutMsg) -> Result<()> {
        self.insert_with_key(out_msg.read_message_hash()?, out_msg)
    }
    /// insert new or replace existing
    pub fn insert(&mut self, out_msg: &OutMsg) -> Result<()> {
        self.insert_return_prev(out_msg)?;
        Ok(())
    }

    /// insert or replace existion record (returning prev existing value)
    /// use to improve speed
    pub fn insert_serialized_return_prev(
        &mut self, 
        key: &SliceData, 
        msg_slice: &SliceData, 
        exported: &CurrencyCollection
    ) -> Result<Option<SliceData>> {
        match self.set_builder_serialized(key.clone(), &msg_slice.as_builder(), exported) {
            Ok((result, _)) => Ok(result),
            Err(err) => fail!(BlockError::Other(format!("Error insert serialized message: {}", err)))
        }
    }
    pub fn insert_serialized(
        &mut self, 
        key: &SliceData, 
        msg_slice: &SliceData, 
        exported: &CurrencyCollection
    ) -> Result<()> {
        self.insert_serialized_return_prev(key, msg_slice, exported)?;
        Ok(())
    }

    pub fn full_exported(&self) -> &CurrencyCollection {
        self.root_extra()
    }
}


////////////////////////////////////////////////////////////////////////////////////////
// Blockchain: 3.3.6
// _ (HashmapAugE 352 EnqueuedMsg uint64) = OutMsgQueue;
// 352 = 32 - dest workchain_id, 64 - first 64 bit of dest account address, 256 - message hash
define_HashmapAugE!(OutMsgQueue, 352, OutMsgQueueKey, EnqueuedMsg, MsgTime);
impl HashmapSubtree for OutMsgQueue {}

pub type MsgTime = u64;

impl Augmentable for MsgTime {
    fn calc(&mut self, other: &Self) -> Result<bool> {
        if *self > *other {
            *self = *other;
        }
        Ok(true)
    }
}

impl OutMsgQueue {
    /// insert OutMessage to OutMsgQueue
    pub fn insert(&mut self, workchain_id: i32, prefix: u64, env: &MsgEnvelope, msg_lt: u64) -> Result<()> {
        let hash = env.message_cell().repr_hash();
        let key = OutMsgQueueKey::with_workchain_id_and_prefix(workchain_id, prefix, hash);
        let enq = EnqueuedMsg::with_param(msg_lt, env)?;
        self.set(&key, &enq, &msg_lt)
    }

    pub fn queue_for_wc_with_prefix(&self, workchain_id: i32) -> Result<OutMsgQueue> {
        self.subtree_with_prefix(&workchain_id.write_to_bitstring()?, &mut 0)
    }
}

///
/// The key used for an outbound message m is the concatenation of its 32-bit
/// next-hop workchain_id, the first 64 bits of the next-hop address inside that
/// workchain, and the representation hash Hash(m) of the message m itself
/// 

#[derive(Clone,Eq,Hash,Debug,PartialEq,Default)]
pub struct OutMsgQueueKey {
    pub workchain_id: i32,
    pub prefix: u64,
    pub hash: UInt256,
}

impl OutMsgQueueKey {
    pub fn with_workchain_id_and_prefix(workchain_id: i32, prefix: u64, hash: UInt256) -> Self {
        Self {
            workchain_id,
            prefix,
            hash,
        }
    }

    // Note! hash of Message
    pub fn with_account_prefix(prefix: &AccountIdPrefixFull, hash: UInt256) -> Self {
        Self::with_workchain_id_and_prefix(prefix.workchain_id, prefix.prefix, hash)
    }

    pub fn first_u64(acc: &AccountId) -> u64 { // TODO: remove to AccountId
        acc.clone().get_next_u64().unwrap()
    }
}

impl Serializable for OutMsgQueueKey {
    fn write_to(&self, cell: &mut BuilderData) -> Result<()> {
        self.workchain_id.write_to(cell)?;
        self.prefix.write_to(cell)?;
        self.hash.write_to(cell)?;
        Ok(())
    }
}

impl Deserializable for OutMsgQueueKey {
    fn read_from(&mut self, slice: &mut SliceData) -> Result<()> {
        self.workchain_id.read_from(slice)?;
        self.prefix.read_from(slice)?;
        self.hash.read_from(slice)?;
        Ok(())
    }
}

impl fmt::LowerHex for OutMsgQueueKey {
    fn fmt(&self, f: &mut fmt::Formatter) -> fmt::Result {
        if f.alternate() {
            write!(f, "0x")?;
        }
        write!(f, "{}:{:016X}, hash: {:x}", self.workchain_id, self.prefix, self.hash)
    }
}

define_HashmapE!(MeshMsgQueuesInfo, 32, InRefValue<OutMsgQueueInfo>);

#[derive(Clone, Debug, Eq, PartialEq, Default)]
pub(crate) struct OutMsgQueuesInfo {
    pub local_queue: OutMsgQueueInfo,
    pub mesh_queues: MeshMsgQueuesInfo,
    pub serde_opts: u8,
}

impl OutMsgQueuesInfo {
    pub fn with_local_queue(local_queue: OutMsgQueueInfo) -> Self {
        Self { local_queue, mesh_queues: MeshMsgQueuesInfo::default(), serde_opts: SERDE_OPTS_EMPTY }
    }

    pub fn with_params(local_queue: OutMsgQueueInfo, mesh_queues: MeshMsgQueuesInfo) -> Self {
        Self { local_queue, mesh_queues, serde_opts: SERDE_OPTS_COMMON_MESSAGE }
    }
}

const OUT_MSG_QUEUES_TAG: u8 = 0x01;

impl Serializable for OutMsgQueuesInfo {
    fn write_to(&self, builder: &mut BuilderData) -> Result<()> {
        if self.serde_opts == SERDE_OPTS_EMPTY {
            self.local_queue.write_to(builder)?;
        } else if self.serde_opts & SERDE_OPTS_COMMON_MESSAGE != 0 {
            builder.append_u8(OUT_MSG_QUEUES_TAG)?;
            self.local_queue.write_to(builder)?;
            self.mesh_queues.write_to(builder)?;
        } else {
            fail!(BlockError::UnsupportedSerdeOptions(
                std::any::type_name::<Self>().to_string(),
                self.serde_opts as usize
            ))
        }
        Ok(())
    }
}

impl Deserializable for OutMsgQueuesInfo {
    fn read_from(&mut self, cell: &mut SliceData) -> Result<()> {
        self.local_queue.read_from(cell)?;
        self.mesh_queues = MeshMsgQueuesInfo::default();
        Ok(())
    }

    fn read_from_with_opts(&mut self, slice: &mut SliceData, opts: u8) -> Result<()> {
        if opts == SERDE_OPTS_EMPTY {
            self.read_from(slice)?;
        } else if opts & SERDE_OPTS_COMMON_MESSAGE != 0 {
            let tag = slice.get_next_byte()?;
            if tag != OUT_MSG_QUEUES_TAG {
                fail!(BlockError::InvalidConstructorTag {
                    t: tag as u32,
                    s: std::any::type_name::<Self>().to_string()
                })
            }
            self.local_queue.read_from(slice)?;
            self.mesh_queues.read_from(slice)?;
        } else {
            fail!(BlockError::UnsupportedSerdeOptions(
                std::any::type_name::<Self>().to_string(),
                opts as usize
            ))
        }
        self.serde_opts = opts;
        Ok(())
    }
}

/*
_ out_queue:OutMsgQueue proc_info:ProcessedInfo
ihr_pending:IhrPendingInfo = OutMsgQueueInfo;
*/
#[derive(Clone, Debug, Eq, PartialEq, Default)]
pub struct OutMsgQueueInfo {
    out_queue: OutMsgQueue,
    proc_info: ProcessedInfo,
    ihr_pending: IhrPendingInfo,
}

#[derive(Default)]
pub struct ProofForWc {
    pub proof: MerkleProof,
    pub root_hashes: HashSet<UInt256>,
    pub sub_queue_root_hash: UInt256,
    pub sub_queue_root_hash_2: Option<UInt256>,
}

impl OutMsgQueueInfo {
    pub fn new() -> Self { Self::default() }

    pub fn with_params(
        out_queue: OutMsgQueue,
        proc_info: ProcessedInfo,
        ihr_pending: IhrPendingInfo
    ) -> Self {
        
        OutMsgQueueInfo {
            out_queue,
            proc_info,
            ihr_pending, 
        }
    }

    pub fn out_queue(&self) -> &OutMsgQueue {
        &self.out_queue
    }

    pub fn set_out_queue(&mut self, out_queue: OutMsgQueue) {
        self.out_queue = out_queue;
    }

    pub fn out_queue_mut(&mut self) -> &mut OutMsgQueue {
        &mut self.out_queue
    }

    pub fn proc_info(&self) -> &ProcessedInfo {
        &self.proc_info
    }

    pub fn proc_info_mut(&mut self) -> &mut ProcessedInfo {
        &mut self.proc_info
    }

    pub fn set_proc_info(&mut self, proc_info: ProcessedInfo) {
        self.proc_info = proc_info;
    }

    pub fn ihr_pending(&self) -> &IhrPendingInfo {
        &self.ihr_pending
    }

    pub fn merge_with(&mut self, other: &Self) -> Result<bool> {
        let mut result = self.out_queue.combine_with(&other.out_queue)?;
        if result {
            self.out_queue.update_root_extra()?;
        }
        result |= self.proc_info.combine_with(&other.proc_info)?;
        result |= self.ihr_pending.combine_with(&other.ihr_pending)?;
        Ok(result)
    }

    // Create proofs in state for
    // - part of out queue related with given WC
    // - proceseed info
    pub fn prepare_proof_for_wc(
        shard_state_root: &Cell,
        workchain_id: i32
    ) -> Result<MerkleProof> {
        let proof = Self::prepare_proof_for_wc_ex(shard_state_root, workchain_id)?;
        Ok(proof.proof)
    }

    // Prepare update from one proof to another
    pub fn prepare_update_for_wc(
        old_shard_state_root: &Cell,
        old_shard_state_usage_tree: &UsageTree,
        new_shard_state_root: &Cell,
        workchain_id: i32,
    ) -> Result<OutQueueUpdate> {

        let old_proof = Self::prepare_proof_for_wc_ex(
            old_shard_state_root, workchain_id)?;

        let new_proof = Self::prepare_proof_for_wc_ex(
            new_shard_state_root, workchain_id)?;

        // Prepare visited cells set of the needed part of queue
        let sub_queue_cells_hashes = old_shard_state_usage_tree.build_visited_subtree(
            &|h| old_proof.root_hashes.contains(h)
        )?;

        // Usage tree from state's root to subtree's root
        let usage_tree = UsageTree::with_root(old_proof.proof.proof.clone());
        let visit_state = |state: &ShardStateUnsplit| -> Result<()> {
            let out_msg_queue_info = state.read_out_msg_queue_info()?;
            let _queue_for_wc = out_msg_queue_info.out_queue().queue_for_wc_with_prefix(workchain_id)?;
            let _proc_info = out_msg_queue_info.proc_info().root();
            Ok(())
        };
        match ShardState::construct_from_cell(usage_tree.root_cell())? {
            ShardState::UnsplitState(state) => {
                visit_state(&state)?;
            }
            ShardState::SplitState(split_state) => {
                visit_state(&ShardStateUnsplit::construct_from_cell(split_state.left)?)?;
                visit_state(&ShardStateUnsplit::construct_from_cell(split_state.right)?)?;
            }
        }

        let old_proof_root = old_proof.proof.serialize()?;
        let old_proof_hash = old_proof_root.repr_hash();
        let new_proof_root = new_proof.proof.serialize()?;
        let update = MerkleUpdate::create_fast(
            &old_proof_root,
            &new_proof_root,
            |h| {
                sub_queue_cells_hashes.contains(h) ||
                usage_tree.contains(h) ||
                h == &old_proof_hash
            }
        )?;
        let is_empty = old_proof.sub_queue_root_hash == new_proof.sub_queue_root_hash && 
            old_proof.sub_queue_root_hash_2.is_none();
        Ok(OutQueueUpdate {is_empty, update})
    }

    pub fn prepare_first_update_for_wc(
        zerostate_root: &Cell,
        new_shard_state_root: &Cell,
        workchain_id: i32,
    ) -> Result<OutQueueUpdate> {
        let new_proof = Self::prepare_proof_for_wc(new_shard_state_root, workchain_id)?;
        let new_proof_root = new_proof.serialize()?;
        Ok(OutQueueUpdate {
            is_empty: false,
            update: MerkleUpdate::create_fast(zerostate_root, &new_proof_root, |_| false)?
        })
    }

    pub fn prepare_proof_for_wc_ex(
        shard_state_root: &Cell,
        workchain_id: i32,
    ) -> Result<ProofForWc> {
        
        let usage_tree = UsageTree::with_root(shard_state_root.clone());
        let mut result = ProofForWc::default();

        fn visit_state(
            state: &ShardStateUnsplit,
            workchain_id: i32,
        ) -> Result<(UInt256, UInt256)> {
            let queue_info = state.read_out_msg_queue_info()?;
            let sub_queue_root_hash = queue_info.out_queue()
                .subtree_root_cell(&workchain_id.write_to_bitstring()?)?
                .map(|c| c.repr_hash()).unwrap_or_default();
            let proc_info_root_hash = queue_info.proc_info().root()
                .map(|c| c.repr_hash()).unwrap_or_default();
            Ok((sub_queue_root_hash, proc_info_root_hash))
        }

        match ShardState::construct_from_cell(usage_tree.root_cell())? {
            ShardState::UnsplitState(state) => {
                let (sq, pi) = visit_state(&state, workchain_id)?;
                result.sub_queue_root_hash = sq.clone();
                result.root_hashes.insert(sq);
                result.root_hashes.insert(pi);
            }
            ShardState::SplitState(split_state) => {
                let left_ss = ShardStateUnsplit::construct_from_cell(split_state.left)?;
                let (sq, pi) = visit_state(&left_ss, workchain_id)?;
                result.sub_queue_root_hash = sq.clone();
                result.root_hashes.insert(sq);
                result.root_hashes.insert(pi);

                let right_ss = ShardStateUnsplit::construct_from_cell(split_state.right)?;
                let (sq, pi) = visit_state(&right_ss, workchain_id)?;
                result.sub_queue_root_hash_2 = Some(sq.clone());
                result.root_hashes.insert(sq);
                result.root_hashes.insert(pi);
            }
        }

        result.proof = MerkleProof::create_with_subtrees(
            shard_state_root,
            |h| usage_tree.contains(h),
            |h| result.root_hashes.contains(h)
        )?;
        Ok(result)
    }
}

impl Serializable for OutMsgQueueInfo {
    fn write_to(&self, cell: &mut BuilderData) -> Result<()> {
        self.out_queue.write_to(cell)?;
        self.proc_info.write_to(cell)?;
        self.ihr_pending.write_to(cell)?;

        Ok(())
    }
}

impl Deserializable for OutMsgQueueInfo {
    fn read_from(&mut self, cell: &mut SliceData) -> Result<()> {
        self.out_queue.read_from(cell)?;
        self.proc_info.read_from(cell)?;
        self.ihr_pending.read_from(cell)?;

        Ok(())
    }
}


///
/// OutMsg structure
/// blockchain spec 3.3.3. Descriptor of an outbound message
/// 
#[derive(Clone, Debug, Default, Eq, PartialEq)]
pub enum OutMsg {
    #[default]
    None,
    /// External outbound messages, or “messages to nowhere”
    /// msg_export_ext$000 msg:^(Message Any) transaction:^Transaction = OutMsg;
    External(OutMsgExternal),
    /// Ordinary (internal) outbound messages
    /// msg_export_new$001 out_msg:^MsgEnvelope transaction:^Transaction = OutMsg;
    New(OutMsgNew),
    /// Immediately processed internal outbound messages
    /// msg_export_imm$010 out_msg:^MsgEnvelope transaction:^Transaction reimport:^InMsg = OutMsg;
    Immediate(OutMsgImmediate),
    /// Transit (internal) outbound messages
    /// msg_export_tr$011 out_msg:^MsgEnvelope imported:^InMsg = OutMsg;
    Transit(OutMsgTransit),
    /// msg_export_deq_imm$100 out_msg:^MsgEnvelope reimport:^InMsg = OutMsg;
    DequeueImmediate(OutMsgDequeueImmediate),
    /// msg_export_deq$1100 out_msg:^MsgEnvelope import_block_lt:uint63 = OutMsg;
    Dequeue(OutMsgDequeue),
    /// msg_export_deq_short$1101 msg_env_hash:bits256 next_workchain:int32 next_addr_pfx:uint64 import_block_lt:uint64 = OutMsg;
    DequeueShort(OutMsgDequeueShort),
    /// msg_export_tr_req$111 out_msg:^MsgEnvelope imported:^InMsg = OutMsg;
    TransitRequeued(OutMsgTransitRequeued),
}

impl OutMsg {
    /// Create External
    pub fn external(
        msg_cell: ChildCell<CommonMessage>,
        tr_cell: ChildCell<Transaction>,
    ) -> OutMsg {
        OutMsg::External(OutMsgExternal::with_cells(msg_cell, tr_cell))
    }
    /// Create Ordinary internal message
    pub fn new(
        env_cell: ChildCell<MsgEnvelope>,
        tr_cell: ChildCell<Transaction>,
    ) -> OutMsg {
        OutMsg::New(OutMsgNew::with_cells(env_cell, tr_cell))
    }
    /// Create Immediate internal message
    pub fn immediate(
        env_cell: ChildCell<MsgEnvelope>,
        tr_cell: ChildCell<Transaction>,
        reimport_msg_cell: ChildCell<InMsg>,
    ) -> OutMsg {
        OutMsg::Immediate(OutMsgImmediate::with_cells(env_cell, tr_cell, reimport_msg_cell))
    }
    /// Create Transit internal message
    pub fn transit(
        env_cell: ChildCell<MsgEnvelope>,
        imported_cell: ChildCell<InMsg>,
        requeue: bool,
    ) -> OutMsg {
        if requeue {
            OutMsg::TransitRequeued(OutMsgTransitRequeued::with_cells(env_cell, imported_cell))
        } else {
            OutMsg::Transit(OutMsgTransit::with_cells(env_cell, imported_cell))
        }
    }
    /// Create Dequeue internal message
    pub fn dequeue_long(
        env_cell: ChildCell<MsgEnvelope>,
        import_block_lt: u64,
    ) -> OutMsg {
        OutMsg::Dequeue(OutMsgDequeue::with_cells(env_cell, import_block_lt))
    }
    /// Create Dequeue Short internal message
    pub fn dequeue_short(
        msg_env_hash: UInt256,
        next_prefix: &AccountIdPrefixFull,
        import_block_lt: u64,
    ) -> OutMsg {
        OutMsg::DequeueShort(OutMsgDequeueShort {
            msg_env_hash,
            next_workchain: next_prefix.workchain_id,
            next_addr_pfx: next_prefix.prefix,
            import_block_lt,
        })
    }

    /// Create Dequeue immediate message
    pub fn dequeue_immediate(
        env_cell: ChildCell<MsgEnvelope>,
        reimport_msg_cell: ChildCell<InMsg>,
    ) -> OutMsg {
        OutMsg::DequeueImmediate(OutMsgDequeueImmediate::with_cells(env_cell, reimport_msg_cell))
    }

    /// Check if is valid message
    pub fn is_valid(&self) -> bool {
        self != &OutMsg::None
    }

    pub fn tag(&self) -> u8 {
        match self {
            OutMsg::External(_)           => OUT_MSG_EXT,
            OutMsg::Immediate(_)          => OUT_MSG_IMM,
            OutMsg::New(_)                => OUT_MSG_NEW,
            OutMsg::Transit(_)            => OUT_MSG_TR,
            OutMsg::Dequeue(_)            => OUT_MSG_DEQ, // 4 bits
            OutMsg::DequeueShort(_)       => OUT_MSG_DEQ_SHORT, // 4 bits
            OutMsg::DequeueImmediate(_)   => OUT_MSG_DEQ_IMM,
            OutMsg::TransitRequeued(_)    => OUT_MSG_TRDEQ,
            OutMsg::None => 16
        }
    }

    ///
    /// the function returns the message envelop (if exists)
    ///
    pub fn read_out_message(&self) -> Result<Option<MsgEnvelope>> {
        Ok(
            match self {
                OutMsg::External(_) => None,
                OutMsg::Immediate(ref x) => Some(x.read_out_message()?),
                OutMsg::New(ref x) => Some(x.read_out_message()?),
                OutMsg::Transit(ref x) => Some(x.read_out_message()?),
                OutMsg::Dequeue(ref x) => Some(x.read_out_message()?),
                OutMsg::DequeueShort(_) => None,
                OutMsg::DequeueImmediate(ref x) => Some(x.read_out_message()?),
                OutMsg::TransitRequeued(ref x) => Some(x.read_out_message()?),
                OutMsg::None => fail!("wrong message type")
            }
        )
    }

    ///
    /// the function returns the message envelop (if exists)
    ///
    pub fn out_message_cell(&self) -> Option<Cell> {
        match self {
            OutMsg::External(_) => None,
            OutMsg::Immediate(ref x) => Some(x.out_message_cell()),
            OutMsg::New(ref x) => Some(x.out_message_cell()),
            OutMsg::Transit(ref x) => Some(x.out_message_cell()),
            OutMsg::Dequeue(ref x) => Some(x.out_message_cell()),
            OutMsg::DequeueShort(_) => None,
            OutMsg::DequeueImmediate(ref x) => Some(x.out_message_cell()),
            OutMsg::TransitRequeued(ref x) => Some(x.out_message_cell()),
            OutMsg::None => None
        }
    }

    ///
    /// the function returns the message (if exists)
    ///
    pub fn read_message(&self) -> Result<Option<Message>> {
        Ok(
            match self {
                OutMsg::External(ref x) => Some(x.read_message()?),
                OutMsg::Immediate(ref x) => Some(x.read_out_message()?.read_message()?),
                OutMsg::New(ref x) => Some(x.read_out_message()?.read_message()?),
                OutMsg::Transit(ref x) => Some(x.read_out_message()?.read_message()?),
                OutMsg::Dequeue(ref x) => Some(x.read_out_message()?.read_message()?),
                OutMsg::DequeueShort(_) => None,
                OutMsg::DequeueImmediate(ref x) => Some(x.read_out_message()?.read_message()?),
                OutMsg::TransitRequeued(ref x) => Some(x.read_out_message()?.read_message()?),
                OutMsg::None => fail!("wrong message type")
            }
        )
    }

    ///
    /// the function returns the messages hash
    ///
    pub fn read_message_hash(&self) -> Result<UInt256> {
        Ok(
            match self {
                OutMsg::External(ref x) => x.message_cell().repr_hash(),
                OutMsg::Immediate(ref x) => x.read_out_message()?.message_cell().repr_hash(),
                OutMsg::New(ref x) => x.read_out_message()?.message_hash(),
                OutMsg::Transit(ref x) => x.read_out_message()?.message_hash(),
                OutMsg::Dequeue(ref x) => x.read_out_message()?.message_hash(),
                OutMsg::DequeueShort(_) => fail!("dequeue short out msg doesn't have message hash"),
                OutMsg::DequeueImmediate(ref x) => x.read_out_message()?.message_hash(),
                OutMsg::TransitRequeued(ref x) => x.read_out_message()?.message_hash(),
                OutMsg::None => fail!("wrong message type")
            }
        )
    }

    ///
    /// the function returns the message cell (if exists)
    ///
    pub fn message_cell(&self) -> Result<Option<Cell>> {
        Ok(
            match self {
                OutMsg::External(ref x) => Some(x.message_cell()),
                OutMsg::Immediate(ref x) => Some(x.read_out_message()?.message_cell()),
                OutMsg::New(ref x) => Some(x.read_out_message()?.message_cell()),
                OutMsg::Transit(ref x) => Some(x.read_out_message()?.message_cell()),
                OutMsg::Dequeue(ref x) => Some(x.read_out_message()?.message_cell()),
                OutMsg::DequeueShort(_) => None,
                OutMsg::DequeueImmediate(ref x) => Some(x.read_out_message()?.message_cell()),
                OutMsg::TransitRequeued(ref x) => Some(x.read_out_message()?.message_cell()),
                OutMsg::None => fail!("wrong message type")
            }
        )
    }

    ///
    /// the function returns the message envelope hash (if exists)
    ///
    pub fn envelope_message_hash(&self) -> Option<UInt256> {
        match self {
            OutMsg::External(_) => None,
            OutMsg::Immediate(ref x) => Some(x.out_message_cell().repr_hash()),
            OutMsg::New(ref x) => Some(x.out_message_cell().repr_hash()),
            OutMsg::Transit(ref x) => Some(x.out_message_cell().repr_hash()),
            OutMsg::Dequeue(ref x) => Some(x.out_message_cell().repr_hash()),
            OutMsg::DequeueShort(ref x) => Some(x.msg_env_hash.clone()),
            OutMsg::DequeueImmediate(ref x) => Some(x.out_message_cell().repr_hash()),
            OutMsg::TransitRequeued(ref x) => Some(x.out_message_cell().repr_hash()),
            OutMsg::None => None
        }
    }

    pub fn transaction_cell(&self) -> Option<Cell> {
        match self {
            OutMsg::External(ref x) => Some(x.transaction_cell()),
            OutMsg::Immediate(ref x) => Some(x.transaction_cell()),
            OutMsg::New(ref x) => Some(x.transaction_cell()),
            OutMsg::Transit(ref _x) => None,
            OutMsg::Dequeue(ref _x) => None,
            OutMsg::DequeueShort(ref _x) => None,
            OutMsg::DequeueImmediate(ref _x) => None,
            OutMsg::TransitRequeued(ref _x) => None,
            OutMsg::None => None,
        }
    }

    pub fn read_transaction(&self) -> Result<Option<Transaction>> {
        match self.transaction_cell() {
            Some(cell) => Ok(Some(Transaction::construct_from_cell(cell)?)),
            None => Ok(None)
        }
    }

    pub fn read_reimport_message(&self) -> Result<Option<InMsg>> {
        match self {
            OutMsg::Immediate(ref x) => Some(x.read_reimport_message()).transpose(),
            OutMsg::Transit(ref x) => Some(x.read_imported()).transpose(),
            OutMsg::DequeueImmediate(ref x) => Some(x.read_reimport_message()).transpose(),
            OutMsg::TransitRequeued(ref x) => Some(x.read_imported()).transpose(),
            _ => Ok(None),
        }
    }

    pub fn reimport_cell(&self) -> Option<Cell> {
        match self {
            OutMsg::Immediate(ref x) => Some(x.reimport_message_cell()),
            OutMsg::Transit(ref x) => Some(x.imported_cell()),
            OutMsg::DequeueImmediate(ref x) => Some(x.reimport_message_cell()),
            OutMsg::TransitRequeued(ref x) => Some(x.imported_cell()),
            _ => None
        }
    }

    pub fn exported_value(&self) -> Result<CurrencyCollection> { self.aug() }

    pub fn at_and_lt(&self) -> Result<Option<(u32, u64)>> {
        Ok(self.read_message()?.and_then(|msg| msg.at_and_lt()))
    }
}

impl Augmentation<CurrencyCollection> for OutMsg {
    fn aug(&self) -> Result<CurrencyCollection> {
        let mut exported = CurrencyCollection::default();
        match self {
            OutMsg::New(ref x) => {
                let env = x.read_out_message()?;
                let msg = env.read_message()?;
                // exported value = msg.value + msg.ihr_fee + fwd_fee_remaining
                exported.add(msg.header().get_value().unwrap())?;
                if let CommonMsgInfo::IntMsgInfo(header) = msg.header() {
                    exported.grams.add(&header.ihr_fee)?;
                }
                exported.grams.add(env.fwd_fee_remaining())?;
            }
            OutMsg::Transit(ref x) => {
                let env = x.read_out_message()?;
                let msg = env.read_message()?;
                // exported value = msg.value + msg.ihr_fee + fwd_fee_remaining
                exported.add(msg.header().get_value().unwrap())?;
                if let CommonMsgInfo::IntMsgInfo(header) = msg.header() {
                    exported.grams.add(&header.ihr_fee)?;
                }
                exported.grams.add(env.fwd_fee_remaining())?;
            }
            OutMsg::TransitRequeued(ref x) => {
                let env = x.read_out_message()?;
                let msg = env.read_message()?;
                // exported value = msg.value + msg.ihr_fee + fwd_fee_remaining
                exported.add(msg.header().get_value().unwrap())?;
                if let CommonMsgInfo::IntMsgInfo(header) = msg.header() {
                    exported.grams.add(&header.ihr_fee)?;
                }
                exported.grams.add(env.fwd_fee_remaining())?;
            }
            OutMsg::None => fail!("wrong OutMsg type"),
            // for other types - no value exported
            _ => ()
            // OutMsg::External(ref x) =>
            // OutMsg::Immediate(ref x) =>
            // OutMsg::Dequeue(ref x) => 
            // OutMsg::DequeueImmediate(ref x) =>
        }
        Ok(exported)
    }
}


///internal helper macros for reading InMsg variants
macro_rules! read_descr {
    ($cell:expr, $msg_descr:tt, $variant:ident, $opts:expr) => {{
        let mut x = $msg_descr::default();
        x.read_from_with_opts($cell, $opts)?;
        OutMsg::$variant(x)
    }}
}

 ///internal helper macros for reading InMsg variants
macro_rules! write_tag {
    ($builder:expr, $tag:expr, $tag_len:expr) => {{
        $builder.append_bits($tag as usize, $tag_len)?;
        $builder
    }}
}


impl Serializable for OutMsg {
    fn write_to(&self, cell: &mut BuilderData) -> Result<()> {
        match self {
            OutMsg::External(ref x) => x.write_to(write_tag!(cell, OUT_MSG_EXT, 3)),
            OutMsg::Immediate(ref x) => x.write_to(write_tag!(cell, OUT_MSG_IMM, 3)),
            OutMsg::New(ref x) => x.write_to(write_tag!(cell, OUT_MSG_NEW, 3)),
            OutMsg::Transit(ref x) => x.write_to(write_tag!(cell, OUT_MSG_TR, 3)),
            OutMsg::Dequeue(ref x) => x.write_to(write_tag!(cell, OUT_MSG_DEQ, 4)),
            OutMsg::DequeueShort(ref x) => x.write_to(write_tag!(cell, OUT_MSG_DEQ_SHORT, 4)),
            OutMsg::DequeueImmediate(ref x) => x.write_to(write_tag!(cell, OUT_MSG_DEQ_IMM, 3)),
            OutMsg::TransitRequeued(ref x) => x.write_to(write_tag!(cell, OUT_MSG_TRDEQ, 3)),
            OutMsg::None => fail!(
                BlockError::InvalidOperation("OutMsg::None can't be serialized".to_string())
            )
        }
    }

    fn write_with_opts(&self, cell: &mut BuilderData, opts: u8) -> Result<()> {
        if opts & SERDE_OPTS_COMMON_MESSAGE != 0 {
            match self {
                OutMsg::External(ref x) => x.write_with_opts(write_tag!(cell, tag2(OUT_MSG_EXT), 8), opts),
                OutMsg::Immediate(ref x) => x.write_with_opts(write_tag!(cell, tag2(OUT_MSG_IMM), 8), opts),
                OutMsg::New(ref x) => x.write_with_opts(write_tag!(cell, tag2(OUT_MSG_NEW), 8), opts),
                OutMsg::Transit(ref x) => x.write_with_opts(write_tag!(cell, tag2(OUT_MSG_TR), 8), opts),
                OutMsg::Dequeue(ref x) => x.write_with_opts(write_tag!(cell, tag2(OUT_MSG_DEQ), 8), opts),
                OutMsg::DequeueShort(ref x) => x.write_with_opts(write_tag!(cell, tag2(OUT_MSG_DEQ_SHORT), 8), opts),
                OutMsg::DequeueImmediate(ref x) => x.write_with_opts(write_tag!(cell, tag2(OUT_MSG_DEQ_IMM), 8), opts),
                OutMsg::TransitRequeued(ref x) => x.write_with_opts(write_tag!(cell, tag2(OUT_MSG_TRDEQ), 8), opts),
                OutMsg::None => fail!(
                    BlockError::InvalidOperation("OutMsg::None can't be serialized".to_string())
                )
            }
        } else {
            self.write_to(cell)
        }
    }
}


impl Deserializable for OutMsg {
    fn read_from(&mut self, cell: &mut SliceData) -> Result<()> {
        let tag: u8 = (cell.get_next_bits(3)?[0] & 0xE0) >> 5;
        let opts = SERDE_OPTS_EMPTY;
        *self =  match tag {
            OUT_MSG_EXT => read_descr!(cell, OutMsgExternal, External, opts),
            OUT_MSG_IMM => read_descr!(cell, OutMsgImmediate, Immediate, opts),
            OUT_MSG_NEW => read_descr!(cell, OutMsgNew, New, opts),
            OUT_MSG_TR => read_descr!(cell, OutMsgTransit, Transit, opts),
            OUT_MSG_DEQ_IMM => read_descr!(cell, OutMsgDequeueImmediate, DequeueImmediate, opts),
            OUT_MSG_TRDEQ => read_descr!(cell, OutMsgTransitRequeued, TransitRequeued, opts),
            tag if cell.remaining_bits() != 0 && (tag == OUT_MSG_DEQ >> 1 || tag == OUT_MSG_DEQ_SHORT >> 1) => {
                match (tag << 1) | cell.get_next_bit_int().unwrap() as u8 {
                    OUT_MSG_DEQ => read_descr!(cell, OutMsgDequeue, Dequeue, opts),
                    OUT_MSG_DEQ_SHORT => read_descr!(cell, OutMsgDequeueShort, DequeueShort, opts),
                    _ => unreachable!()
                }
            },
            tag => {
                fail!(
                    BlockError::InvalidConstructorTag {
                        t: tag as u32,
                        s: "OutMsg".to_string()
                    }
                );
            }
        };
        Ok(())
    }

    fn read_from_with_opts(&mut self, slice: &mut SliceData, opts: u8) -> Result<()> {
        if opts == SERDE_OPTS_EMPTY {
            return self.read_from(slice);
        }
        if opts & SERDE_OPTS_COMMON_MESSAGE != 0 {
            let tag: u8 = slice.get_next_byte()?;
            if tag & COMMON_MSG_TAG != 0 {
                let tag = tag & !COMMON_MSG_TAG;
                *self = match tag {
                    OUT_MSG_EXT => read_descr!(slice, OutMsgExternal, External, opts),
                    OUT_MSG_IMM => read_descr!(slice, OutMsgImmediate, Immediate, opts),
                    OUT_MSG_NEW => read_descr!(slice, OutMsgNew, New, opts),
                    OUT_MSG_TR => read_descr!(slice, OutMsgTransit, Transit, opts),
                    OUT_MSG_DEQ_IMM => read_descr!(slice, OutMsgDequeueImmediate, DequeueImmediate, opts),
                    OUT_MSG_TRDEQ => read_descr!(slice, OutMsgTransitRequeued, TransitRequeued, opts),
                    OUT_MSG_DEQ => read_descr!(slice, OutMsgDequeue, Dequeue, opts),
                    OUT_MSG_DEQ_SHORT => read_descr!(slice, OutMsgDequeueShort, DequeueShort, opts),
                    tag => {
                        fail!(
                            BlockError::InvalidConstructorTag {
                                t: tag as u32,
                                s: "OutMsg".to_string()
                            }
                        );
                    }
                };
            }
        }
        Ok(())
    }
}


///
/// msg_export_ext$000 msg:^Message transaction:^Transaction = OutMsg;
/// 
#[derive(Clone, Debug, Default, Eq, PartialEq)]
pub struct OutMsgExternal {
    msg: ChildCell<CommonMessage>,
    transaction: ChildCell<Transaction>,
}

impl OutMsgExternal {
    pub fn with_cells(
        msg: ChildCell<CommonMessage>,
        transaction: ChildCell<Transaction>,
    ) -> Self {
        OutMsgExternal { msg, transaction }
    }

    pub fn read_message(&self) -> Result<Message> {
        let msg = self.msg.read_struct()?;
        match msg {
            CommonMessage::Std(msg) => Ok(msg),
            _ => fail!(
                BlockError::UnexpectedStructVariant(
                    "CommonMessage::Std".to_string(),
                    msg.get_type_name()
                )
            ),
        }
    }

    pub fn message_cell(&self)-> Cell {
        self.msg.cell()
    }

    pub fn read_transaction(&self) -> Result<Transaction> {
        self.transaction.read_struct()
    }

    pub fn transaction_cell(&self)-> Cell {
        self.transaction.cell()
    }
}

impl Serializable for OutMsgExternal {
    fn write_to(&self, cell: &mut BuilderData) -> Result<()> {
        self.msg.write_to(cell)?;
        self.transaction.write_to(cell)?;
        Ok(())
    }
}

impl Deserializable for OutMsgExternal {
<<<<<<< HEAD
    fn read_from(&mut self, slice: &mut SliceData) -> Result<()> {
        self.read_from_with_opts(slice, SERDE_OPTS_EMPTY)
    }
    fn read_from_with_opts(&mut self, slice: &mut SliceData, opts: u8) -> Result<()> {
        self.msg.read_from_reference_with_opts(slice, opts)?;
        self.transaction.read_from_reference_with_opts(slice, opts)?;
=======
    fn read_from(&mut self, cell: &mut SliceData) -> Result<()> {
        self.msg.read_from(cell)?;
        self.transaction.read_from(cell)?;
>>>>>>> e2a03f33
        Ok(())
    }
}

///
/// msg_export_imm$010 out_msg:^MsgEnvelope transaction:^Transaction reimport:^InMsg = OutMsg;
/// 

#[derive(Clone, Debug, Default, Eq, PartialEq)]
pub struct OutMsgImmediate {
    out_msg: ChildCell<MsgEnvelope>,
    transaction: ChildCell<Transaction>,
    reimport: ChildCell<InMsg>,
}

impl OutMsgImmediate {
    pub fn with_cells(
        out_msg: ChildCell<MsgEnvelope>,
        transaction: ChildCell<Transaction>,
        reimport: ChildCell<InMsg>,
    ) -> OutMsgImmediate {
        OutMsgImmediate { out_msg, transaction, reimport }
    }

    pub fn read_out_message(&self) -> Result<MsgEnvelope> {
        self.out_msg.read_struct()
    }

    pub fn out_message_cell(&self)-> Cell {
        self.out_msg.cell()
    }

    pub fn read_transaction(&self) -> Result<Transaction> {
        self.transaction.read_struct()
    }

    pub fn transaction_cell(&self)-> Cell {
        self.transaction.cell()
    }

    pub fn read_reimport_message(&self) -> Result<InMsg> {
        self.reimport.read_struct()
    }

    pub fn reimport_message_cell(&self)-> Cell {
        self.reimport.cell()
    }
}

impl Serializable for OutMsgImmediate {
    fn write_to(&self, cell: &mut BuilderData) -> Result<()> {
        self.out_msg.write_to(cell)?;
        self.transaction.write_to(cell)?;
        self.reimport.write_to(cell)?;
        Ok(())
    }
}

impl Deserializable for OutMsgImmediate {
<<<<<<< HEAD
    fn read_from(&mut self, slice: &mut SliceData) -> Result<()> {
        self.read_from_with_opts(slice, SERDE_OPTS_EMPTY)
    }
    fn read_from_with_opts(&mut self, slice: &mut SliceData, opts: u8) -> Result<()> {
        self.out_msg.read_from_reference_with_opts(slice, opts)?;
        self.transaction.read_from_reference_with_opts(slice, opts)?;
        self.reimport.read_from_reference_with_opts(slice, opts)?;
=======
    fn read_from(&mut self, cell: &mut SliceData) -> Result<()> {
        self.out_msg.read_from(cell)?;
        self.transaction.read_from(cell)?;
        self.reimport.read_from(cell)?;
>>>>>>> e2a03f33
        Ok(())
    }
}

///
/// msg_export_new$001 out_msg:^MsgEnvelope transaction:^Transaction = OutMsg;
/// 

#[derive(Clone, Debug, Default, Eq, PartialEq)]
pub struct OutMsgNew {
    out_msg: ChildCell<MsgEnvelope>,
    transaction: ChildCell<Transaction>,
}

impl OutMsgNew {
    pub fn with_cells(
        out_msg: ChildCell<MsgEnvelope>,
        transaction: ChildCell<Transaction>,
    ) -> Self {
        OutMsgNew { out_msg, transaction }
    }

    pub fn read_out_message(&self) -> Result<MsgEnvelope> {
        self.out_msg.read_struct()
    }

    pub fn out_message_cell(&self)-> Cell {
        self.out_msg.cell()
    }

    pub fn read_transaction(&self) -> Result<Transaction> {
        self.transaction.read_struct()
    }

    pub fn transaction_cell(&self)-> Cell {
        self.transaction.cell()
    }
}

impl Serializable for OutMsgNew {
    fn write_to(&self, cell: &mut BuilderData) -> Result<()> {
        self.out_msg.write_to(cell)?;
        self.transaction.write_to(cell)?;
        Ok(())
    }
}

impl Deserializable for OutMsgNew {
<<<<<<< HEAD
    fn read_from(&mut self, slice: &mut SliceData) -> Result<()> {
        self.read_from_with_opts(slice, SERDE_OPTS_EMPTY)
    }
    fn read_from_with_opts(&mut self, slice: &mut SliceData, opts: u8) -> Result<()> {
        self.out_msg.read_from_reference_with_opts(slice, opts)?;
        self.transaction.read_from_reference_with_opts(slice, opts)?;
=======
    fn read_from(&mut self, cell: &mut SliceData) -> Result<()> {
        self.out_msg.read_from(cell)?;
        self.transaction.read_from(cell)?;
>>>>>>> e2a03f33
        Ok(())
    }
}

///
/// msg_export_tr$011 out_msg:^MsgEnvelope imported:^InMsg = OutMsg;
/// 

#[derive(Clone, Debug, Default, Eq, PartialEq)]
pub struct OutMsgTransit {
    out_msg: ChildCell<MsgEnvelope>,
    imported: ChildCell<InMsg>,
}

impl OutMsgTransit {
    pub fn with_cells(
        out_msg: ChildCell<MsgEnvelope>,
        imported: ChildCell<InMsg>,
    ) -> Self {
        OutMsgTransit { out_msg, imported }
    }

    pub fn read_out_message(&self) -> Result<MsgEnvelope> {
        self.out_msg.read_struct()
    }

    pub fn out_message_cell(&self)-> Cell {
        self.out_msg.cell()
    }

    pub fn read_imported(&self) -> Result<InMsg> {
        self.imported.read_struct()
    }

    pub fn imported_cell(&self)-> Cell {
        self.imported.cell()
    }
}

impl Serializable for OutMsgTransit {
    fn write_to(&self, cell: &mut BuilderData) -> Result<()> {
        self.out_msg.write_to(cell)?;
        self.imported.write_to(cell)?;
        Ok(())
    }
}

impl Deserializable for OutMsgTransit {
<<<<<<< HEAD
    fn read_from(&mut self, slice: &mut SliceData) -> Result<()> {
        self.read_from_with_opts(slice, SERDE_OPTS_EMPTY)
    }
    fn read_from_with_opts(&mut self, slice: &mut SliceData, opts: u8) -> Result<()> {
        self.out_msg.read_from_reference_with_opts(slice, opts)?;
        self.imported.read_from_reference_with_opts(slice, opts)?; 
=======
    fn read_from(&mut self, cell: &mut SliceData) -> Result<()> {
        self.out_msg.read_from(cell)?;
        self.imported.read_from(cell)?; 
>>>>>>> e2a03f33
        Ok(())
    }
}

///
/// msg_export_deq$110 out_msg:^MsgEnvelope import_block_lt:uint64 = OutMsg;
/// 

#[derive(Clone, Debug, Default, Eq, PartialEq)]
pub struct OutMsgDequeueImmediate {
    out_msg: ChildCell<MsgEnvelope>,
    reimport: ChildCell<InMsg>,
}

impl OutMsgDequeueImmediate {
    pub fn with_cells(
        out_msg: ChildCell<MsgEnvelope>,
        reimport: ChildCell<InMsg>,
    ) -> Self {
        OutMsgDequeueImmediate { out_msg, reimport }
    }

    pub fn read_out_message(&self) -> Result<MsgEnvelope> {
        self.out_msg.read_struct()
    }

    pub fn out_message_cell(&self)-> Cell {
        self.out_msg.cell()
    }

    pub fn read_reimport_message(&self) -> Result<InMsg> {
        self.reimport.read_struct()
    }

    pub fn reimport_message_cell(&self)-> Cell {
        self.reimport.cell()
    }
}

impl Serializable for OutMsgDequeueImmediate {
    fn write_to(&self, cell: &mut BuilderData) -> Result<()> {
        self.out_msg.write_to(cell)?;
        self.reimport.write_to(cell)?;
        Ok(())
    }
}

impl Deserializable for OutMsgDequeueImmediate {
<<<<<<< HEAD
    fn read_from(&mut self, slice: &mut SliceData) -> Result<()> {
        self.read_from_with_opts(slice, SERDE_OPTS_EMPTY)
    }
    fn read_from_with_opts(&mut self, slice: &mut SliceData, opts: u8) -> Result<()> {
        self.out_msg.read_from_reference_with_opts(slice, opts)?;
        self.reimport.read_from_reference_with_opts(slice, opts)?;
=======
    fn read_from(&mut self, cell: &mut SliceData) -> Result<()> {
        self.out_msg.read_from(cell)?;
        self.reimport.read_from(cell)?;
>>>>>>> e2a03f33
        Ok(())
    }
}

///
/// msg_export_deq$1100 out_msg:^MsgEnvelope import_block_lt:uint63 = OutMsg;
/// 

#[derive(Clone, Debug, Default, Eq, PartialEq)]
pub struct OutMsgDequeue {
    out_msg: ChildCell<MsgEnvelope>,
    import_block_lt: u64,
}

impl OutMsgDequeue {
    pub fn with_cells(out_msg: ChildCell<MsgEnvelope>, lt: u64) -> Self {
        OutMsgDequeue { out_msg, import_block_lt: lt }
    }

    pub fn read_out_message(&self) -> Result<MsgEnvelope> {
        self.out_msg.read_struct()
    }

    pub fn out_message_cell(&self)-> Cell {
        self.out_msg.cell()
    }

    pub fn import_block_lt(&self) -> u64 {
        self.import_block_lt
    }

    pub fn set_import_block_lt(&mut self, value: u64) -> Result<()> {
        if value & 0x8000_0000_0000_0000 != 0 {
            fail!(BlockError::InvalidArg("`import_block_lt` can't have highest bit set".to_string()))
        }
        self.import_block_lt = value;
        Ok(())
    }
}

impl Serializable for OutMsgDequeue {
    fn write_to(&self, cell: &mut BuilderData) -> Result<()> {
        self.out_msg.write_to(cell)?;
        cell.append_bits(self.import_block_lt as usize, 63)?;
        Ok(())
    }
}

impl Deserializable for OutMsgDequeue {
<<<<<<< HEAD
    fn read_from(&mut self, slice: &mut SliceData) -> Result<()> {
        self.read_from_with_opts(slice, SERDE_OPTS_EMPTY)
    }
    fn read_from_with_opts(&mut self, slice: &mut SliceData, opts: u8) -> Result<()> {
        self.out_msg.read_from_reference_with_opts(slice, opts)?;
        self.import_block_lt = slice.get_next_int(63)?;
=======
    fn read_from(&mut self, cell: &mut SliceData) -> Result<()> {
        self.out_msg.read_from(cell)?;
        self.import_block_lt = cell.get_next_int(63)?;
>>>>>>> e2a03f33
        Ok(())
    }
}

///
/// msg_export_deq_short$1101 msg_env_hash:bits256 next_workchain:int32 next_addr_pfx:uint64 import_block_lt:uint64 = OutMsg;
///

#[derive(Clone, Debug, Default, Eq, PartialEq)]
pub struct OutMsgDequeueShort {
    pub msg_env_hash: UInt256,
    pub next_workchain: i32,
    pub next_addr_pfx: u64,
    pub import_block_lt: u64,
}

impl Serializable for OutMsgDequeueShort {
    fn write_to(&self, cell: &mut BuilderData) -> Result<()> {
        self.msg_env_hash.write_to(cell)?;
        self.next_workchain.write_to(cell)?;
        self.next_addr_pfx.write_to(cell)?;
        self.import_block_lt.write_to(cell)?;
        Ok(())
    }
}

impl Deserializable for OutMsgDequeueShort {
    fn read_from(&mut self, cell: &mut SliceData) -> Result<()> {
        self.msg_env_hash.read_from(cell)?; 
        self.next_workchain.read_from(cell)?; 
        self.next_addr_pfx.read_from(cell)?; 
        self.import_block_lt.read_from(cell)?; 
        Ok(())
    }
}

///
/// msg_export_tr_req$111 out_msg:^MsgEnvelope imported:^InMsg = OutMsg;
/// 

#[derive(Clone, Debug, Default, Eq, PartialEq)]
pub struct OutMsgTransitRequeued {
    out_msg: ChildCell<MsgEnvelope>,
    imported: ChildCell<InMsg>,
}

impl OutMsgTransitRequeued {
    pub fn with_cells(
        out_msg: ChildCell<MsgEnvelope>,
        imported: ChildCell<InMsg>,
    ) -> Self {
        OutMsgTransitRequeued { out_msg, imported }
    }

    pub fn read_out_message(&self) -> Result<MsgEnvelope> {
        self.out_msg.read_struct()
    }

    pub fn out_message_cell(&self)-> Cell {
        self.out_msg.cell()
    }

    pub fn read_imported(&self) -> Result<InMsg> {
        self.imported.read_struct()
    }

    pub fn imported_cell(&self)-> Cell {
        self.imported.cell()
    }
}

impl Serializable for OutMsgTransitRequeued {
    fn write_to(&self, cell: &mut BuilderData) -> Result<()> {
        self.out_msg.write_to(cell)?;
        self.imported.write_to(cell)?;
        Ok(())
    }
}

impl Deserializable for OutMsgTransitRequeued {
<<<<<<< HEAD
    fn read_from(&mut self, slice: &mut SliceData) -> Result<()> {
        self.read_from_with_opts(slice, SERDE_OPTS_EMPTY)
    }
    fn read_from_with_opts(&mut self, slice: &mut SliceData, opts: u8) -> Result<()> {
        self.out_msg.read_from_reference_with_opts(slice, opts)?;
        self.imported.read_from_reference_with_opts(slice, opts)?; 
=======
    fn read_from(&mut self, cell: &mut SliceData) -> Result<()> {
        self.out_msg.read_from(cell)?;
        self.imported.read_from(cell)?; 
>>>>>>> e2a03f33
        Ok(())
    }
}<|MERGE_RESOLUTION|>--- conflicted
+++ resolved
@@ -12,7 +12,7 @@
 */
 
 use crate::{
-    define_HashmapAugE, define_HashmapE, HashmapE,
+    define_HashmapAugE, define_HashmapE,
     error::BlockError,
     envelope_message::MsgEnvelope,
     dictionary::hashmapaug::{Augmentable, Augmentation, HashmapAugType},
@@ -1060,18 +1060,12 @@
 }
 
 impl Deserializable for OutMsgExternal {
-<<<<<<< HEAD
     fn read_from(&mut self, slice: &mut SliceData) -> Result<()> {
         self.read_from_with_opts(slice, SERDE_OPTS_EMPTY)
     }
     fn read_from_with_opts(&mut self, slice: &mut SliceData, opts: u8) -> Result<()> {
-        self.msg.read_from_reference_with_opts(slice, opts)?;
-        self.transaction.read_from_reference_with_opts(slice, opts)?;
-=======
-    fn read_from(&mut self, cell: &mut SliceData) -> Result<()> {
-        self.msg.read_from(cell)?;
-        self.transaction.read_from(cell)?;
->>>>>>> e2a03f33
+        self.msg.read_from_with_opts(slice, opts)?;
+        self.transaction.read_from_with_opts(slice, opts)?;
         Ok(())
     }
 }
@@ -1131,20 +1125,13 @@
 }
 
 impl Deserializable for OutMsgImmediate {
-<<<<<<< HEAD
     fn read_from(&mut self, slice: &mut SliceData) -> Result<()> {
         self.read_from_with_opts(slice, SERDE_OPTS_EMPTY)
     }
     fn read_from_with_opts(&mut self, slice: &mut SliceData, opts: u8) -> Result<()> {
-        self.out_msg.read_from_reference_with_opts(slice, opts)?;
-        self.transaction.read_from_reference_with_opts(slice, opts)?;
-        self.reimport.read_from_reference_with_opts(slice, opts)?;
-=======
-    fn read_from(&mut self, cell: &mut SliceData) -> Result<()> {
-        self.out_msg.read_from(cell)?;
-        self.transaction.read_from(cell)?;
-        self.reimport.read_from(cell)?;
->>>>>>> e2a03f33
+        self.out_msg.read_from_with_opts(slice, opts)?;
+        self.transaction.read_from_with_opts(slice, opts)?;
+        self.reimport.read_from_with_opts(slice, opts)?;
         Ok(())
     }
 }
@@ -1193,18 +1180,12 @@
 }
 
 impl Deserializable for OutMsgNew {
-<<<<<<< HEAD
     fn read_from(&mut self, slice: &mut SliceData) -> Result<()> {
         self.read_from_with_opts(slice, SERDE_OPTS_EMPTY)
     }
     fn read_from_with_opts(&mut self, slice: &mut SliceData, opts: u8) -> Result<()> {
-        self.out_msg.read_from_reference_with_opts(slice, opts)?;
-        self.transaction.read_from_reference_with_opts(slice, opts)?;
-=======
-    fn read_from(&mut self, cell: &mut SliceData) -> Result<()> {
-        self.out_msg.read_from(cell)?;
-        self.transaction.read_from(cell)?;
->>>>>>> e2a03f33
+        self.out_msg.read_from_with_opts(slice, opts)?;
+        self.transaction.read_from_with_opts(slice, opts)?;
         Ok(())
     }
 }
@@ -1253,18 +1234,12 @@
 }
 
 impl Deserializable for OutMsgTransit {
-<<<<<<< HEAD
     fn read_from(&mut self, slice: &mut SliceData) -> Result<()> {
         self.read_from_with_opts(slice, SERDE_OPTS_EMPTY)
     }
     fn read_from_with_opts(&mut self, slice: &mut SliceData, opts: u8) -> Result<()> {
-        self.out_msg.read_from_reference_with_opts(slice, opts)?;
-        self.imported.read_from_reference_with_opts(slice, opts)?; 
-=======
-    fn read_from(&mut self, cell: &mut SliceData) -> Result<()> {
-        self.out_msg.read_from(cell)?;
-        self.imported.read_from(cell)?; 
->>>>>>> e2a03f33
+        self.out_msg.read_from_with_opts(slice, opts)?;
+        self.imported.read_from_with_opts(slice, opts)?; 
         Ok(())
     }
 }
@@ -1313,18 +1288,12 @@
 }
 
 impl Deserializable for OutMsgDequeueImmediate {
-<<<<<<< HEAD
     fn read_from(&mut self, slice: &mut SliceData) -> Result<()> {
         self.read_from_with_opts(slice, SERDE_OPTS_EMPTY)
     }
     fn read_from_with_opts(&mut self, slice: &mut SliceData, opts: u8) -> Result<()> {
-        self.out_msg.read_from_reference_with_opts(slice, opts)?;
-        self.reimport.read_from_reference_with_opts(slice, opts)?;
-=======
-    fn read_from(&mut self, cell: &mut SliceData) -> Result<()> {
-        self.out_msg.read_from(cell)?;
-        self.reimport.read_from(cell)?;
->>>>>>> e2a03f33
+        self.out_msg.read_from_with_opts(slice, opts)?;
+        self.reimport.read_from_with_opts(slice, opts)?;
         Ok(())
     }
 }
@@ -1374,18 +1343,12 @@
 }
 
 impl Deserializable for OutMsgDequeue {
-<<<<<<< HEAD
     fn read_from(&mut self, slice: &mut SliceData) -> Result<()> {
         self.read_from_with_opts(slice, SERDE_OPTS_EMPTY)
     }
     fn read_from_with_opts(&mut self, slice: &mut SliceData, opts: u8) -> Result<()> {
-        self.out_msg.read_from_reference_with_opts(slice, opts)?;
+        self.out_msg.read_from_with_opts(slice, opts)?;
         self.import_block_lt = slice.get_next_int(63)?;
-=======
-    fn read_from(&mut self, cell: &mut SliceData) -> Result<()> {
-        self.out_msg.read_from(cell)?;
-        self.import_block_lt = cell.get_next_int(63)?;
->>>>>>> e2a03f33
         Ok(())
     }
 }
@@ -1466,18 +1429,12 @@
 }
 
 impl Deserializable for OutMsgTransitRequeued {
-<<<<<<< HEAD
     fn read_from(&mut self, slice: &mut SliceData) -> Result<()> {
         self.read_from_with_opts(slice, SERDE_OPTS_EMPTY)
     }
     fn read_from_with_opts(&mut self, slice: &mut SliceData, opts: u8) -> Result<()> {
-        self.out_msg.read_from_reference_with_opts(slice, opts)?;
-        self.imported.read_from_reference_with_opts(slice, opts)?; 
-=======
-    fn read_from(&mut self, cell: &mut SliceData) -> Result<()> {
-        self.out_msg.read_from(cell)?;
-        self.imported.read_from(cell)?; 
->>>>>>> e2a03f33
+        self.out_msg.read_from_with_opts(slice, opts)?;
+        self.imported.read_from_with_opts(slice, opts)?; 
         Ok(())
     }
 }