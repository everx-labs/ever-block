--- conflicted
+++ resolved
@@ -30,7 +30,6 @@
     error::BlockError,
     hashmapaug::Augmentable,
     Serializable, Deserializable,
-    SERDE_OPTS_EMPTY,
 };
 
 #[cfg(test)]
@@ -659,7 +658,7 @@
 
 impl From<HashmapE> for ExtraCurrencyCollection {
     fn from(other: HashmapE) -> Self {
-        Self(other, SERDE_OPTS_EMPTY)
+        Self(other, crate::SERDE_OPTS_EMPTY)
     }
 }
 
@@ -1063,7 +1062,6 @@
 
         #[allow(dead_code)]
         impl $varname {
-<<<<<<< HEAD
             /// default const constructor
             pub const fn default() -> Self { Self::new() }
             /// default const constructor
@@ -1076,10 +1074,6 @@
             pub const fn with_serde_opts(opts: u8) -> Self {
                 Self(HashmapE::with_hashmap($bit_len, None), opts)
             }
-=======
-            /// default constructor
-            pub fn new() -> Self { Self::default() }
->>>>>>> 27571d1c
             /// constructor with HashmapE root
             pub const fn with_hashmap(data: Option<Cell>, opts: u8) -> Self {
                 Self(HashmapE::with_hashmap($bit_len, data), opts)
@@ -1369,7 +1363,7 @@
         }
     }
     pub fn with_cell(cell: Cell) -> Self {
-        Self::with_cell_and_opts(cell, SERDE_OPTS_EMPTY)
+        Self::with_cell_and_opts(cell, crate::SERDE_OPTS_EMPTY)
     }
     pub fn with_cell_and_opts(cell: Cell, opts: u8) -> Self {
         Self {
@@ -1379,7 +1373,7 @@
         }
     }
     pub fn with_struct(s: &T) -> Result<Self> {
-        Ok(Self::with_cell_and_opts(s.serialize()?, SERDE_OPTS_EMPTY))
+        Ok(Self::with_cell_and_opts(s.serialize()?, crate::SERDE_OPTS_EMPTY))
     }
 
     pub fn with_struct_and_opts(s: &T, opts: u8) -> Result<Self> {
