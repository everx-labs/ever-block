--- conflicted
+++ resolved
@@ -22,15 +22,9 @@
     common_message::CommonMessage,
     shard::ShardStateUnsplit,
     types::{ChildCell, CurrencyCollection, Grams, InRefValue, VarUInteger3, VarUInteger7},
-<<<<<<< HEAD
-    Deserializable, MaybeDeserialize, MaybeSerialize, Serializable,
-    error, fail, hm_label, AccountId, BuilderData, Cell, HashmapE, HashmapType, IBitstring, Result,
+    Serializable, Deserializable,
+    error, fail, hm_label, AccountId, BuilderData, Cell, HashmapType, IBitstring, Result,
     SliceData, UInt256, UsageTree, SERDE_OPTS_EMPTY, SERDE_OPTS_COMMON_MESSAGE,
-=======
-    Deserializable, Serializable,
-    error, fail, hm_label, AccountId, BuilderData, Cell, HashmapType, IBitstring, Result,
-    SliceData, UInt256, UsageTree,
->>>>>>> e2a03f33
 };
 use std::{fmt, sync::Arc};
 
@@ -710,15 +704,9 @@
     fn read_from(&mut self, cell: &mut SliceData) -> Result<()> {
         // constructor tag is read in TransactionDescr::write_to
         self.credit_first = cell.get_next_bit()?;
-<<<<<<< HEAD
-        self.storage_ph = TrStoragePhase::read_maybe_from(cell)?;
-        self.credit_ph = TrCreditPhase::read_maybe_from(cell)?;
-        self.compute_ph = TrComputePhase::construct_from(cell)?;
-=======
         self.storage_ph.read_from(cell)?;
         self.credit_ph.read_from(cell)?;
         self.compute_ph.read_from(cell)?;
->>>>>>> e2a03f33
         self.action = if cell.get_next_bit()? {
             Some(TrActionPhase::construct_from_cell(cell.checked_drain_reference()?)?)
         } else {
@@ -1666,14 +1654,8 @@
         self.prev_trans_lt.write_with_opts(builder, opts)?;
         self.now.write_with_opts(builder, opts)?;
         builder.append_bits(self.outmsg_cnt as usize, 15)?; // outmsg_cnt: u15
-<<<<<<< HEAD
         self.orig_status.write_with_opts(builder, opts)?; // orig_status: AccountStatus,
         self.end_status.write_with_opts(builder, opts)?; // end_status: AccountStatus
-=======
-        self.orig_status.write_to(builder)?; // orig_status: AccountStatus,
-        self.end_status.write_to(builder)?; // end_status: AccountStatus
-        // self.in_msg.write_to(builder)?;
->>>>>>> e2a03f33
         let mut builder1 = BuilderData::new();
         if self.in_msg.empty() {
             builder1.append_bit_zero()?;
@@ -1683,16 +1665,9 @@
         };
         self.out_msgs.write_with_opts(&mut builder1, opts)?;
         builder.checked_append_reference(builder1.into_cell()?)?;
-<<<<<<< HEAD
         self.total_fees.write_with_opts(builder, opts)?; // total_fees
-        builder.checked_append_reference(self.state_update.cell())?; // ^(HASH_UPDATE Account)
-        builder.checked_append_reference(self.description.cell())?; // ^TransactionDescr
-=======
-        self.total_fees.write_to(builder)?; // total_fees
         self.state_update.write_to(builder)?; // ^(HASH_UPDATE Account)
         self.description.write_to(builder)?; // ^TransactionDescr
-
->>>>>>> e2a03f33
         Ok(())
     }
 }
@@ -1721,23 +1696,15 @@
         self.orig_status.read_from_with_opts(cell, opts)?; // orig_status
         self.end_status.read_from_with_opts(cell, opts)?; // end_status
         let cell1 = &mut SliceData::load_cell(cell.checked_drain_reference()?)?;
-<<<<<<< HEAD
         if cell1.get_next_bit()? {
-            let mut msg = ChildCell::with_serde_opts(opts);
-            msg.read_from_reference(cell1)?;
-            self.in_msg = msg;
+            self.in_msg.read_from_with_opts(cell1, opts)?;
+        } else {
+            self.in_msg = ChildCell::with_serde_opts(opts);
         }
         self.out_msgs = OutMessages::construct_from_with_opts(cell1, opts)?;
         self.total_fees.read_from_with_opts(cell, opts)?; // total_fees
-        self.state_update.read_from_reference_with_opts(cell, opts)?; // ^(HASH_UPDATE Account)
-        self.description.read_from_reference_with_opts(cell, opts)?; // ^TransactionDescr
-=======
-        self.in_msg.read_from(cell1)?;
-        self.out_msgs.read_from(cell1)?;
-        self.total_fees.read_from(cell)?; // total_fees
-        self.state_update.read_from(cell)?; // ^(HASH_UPDATE Account)
-        self.description.read_from(cell)?; // ^TransactionDescr
->>>>>>> e2a03f33
+        self.state_update.read_from_with_opts(cell, opts)?; // ^(HASH_UPDATE Account)
+        self.description.read_from_with_opts(cell, opts)?; // ^TransactionDescr
 
         Ok(())
     }
@@ -1977,7 +1944,6 @@
 
 impl Serializable for AccountBlock {
     fn write_to(&self, cell: &mut BuilderData) -> Result<()> {
-<<<<<<< HEAD
         self.write_with_opts(cell, SERDE_OPTS_EMPTY)
     }
     fn write_with_opts(&self, cell: &mut BuilderData, opts: u8) -> Result<()> {
@@ -2000,16 +1966,10 @@
         cell.append_bits(tag, 4)?;
         self.account_addr.write_to(cell)?;
         self.transactions.write_hashmap_root(cell)?;
-        cell.checked_append_reference(self.state_update.cell())?;
+        self.state_update.write_to(cell)?;
         if tag == ACCOUNT_BLOCK_TAG_2 {
             self.mesh_transactions.write_hashmap_root(cell)?;
         }
-=======
-        cell.append_bits(ACCOUNT_BLOCK_TAG, 4)?;
-        self.account_addr.write_to(cell)?;           // account_addr: AccountId,
-        self.transactions.write_hashmap_root(cell)?; // transactions:(HashmapAug 64 ^Transaction CurrencyCollection)
-        self.state_update.write_to(cell)?;           // ^(HASH_UPDATE Account)
->>>>>>> e2a03f33
         Ok(())
     }
 }
@@ -2034,8 +1994,7 @@
         trs.read_hashmap_root(slice)?;
         self.transactions = trs;
 
-<<<<<<< HEAD
-        self.state_update.read_from_reference(slice)?;
+        self.state_update.read_from(slice)?;
 
         if tag == ACCOUNT_BLOCK_TAG_2 {
             let mut mtrs = MeshTransactions::with_serde_opts(SERDE_OPTS_COMMON_MESSAGE);
@@ -2043,9 +2002,6 @@
             self.mesh_transactions = mtrs;
         }
 
-=======
-        self.state_update.read_from(slice)?;   // ^(HASH_UPDATE Account)
->>>>>>> e2a03f33
         Ok(())
     }
 }
