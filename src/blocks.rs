/*
* Copyright (C) 2019-2024 EverX. All Rights Reserved.
*
* Licensed under the SOFTWARE EVALUATION License (the "License"); you may not use
* this file except in compliance with the License.
*
* Unless required by applicable law or agreed to in writing, software
* distributed under the License is distributed on an "AS IS" BASIS,
* WITHOUT WARRANTIES OR CONDITIONS OF ANY KIND, either express or implied.
* See the License for the specific EVERX DEV software governing permissions and
* limitations under the License.
*/

use crate::{
<<<<<<< HEAD
    config_params::{CatchainConfig, GlobalVersion}, define_HashmapE, error::BlockError, error,
    fail, inbound_messages::InMsgDescr,
    master::{BlkMasterInfo, McBlockExtra}, 
    merkle_update::MerkleUpdate, outbound_messages::OutMsgDescr, shard::ShardIdent, 
    signature::BlockSignatures, transactions::ShardAccountBlocks, 
    types::{AddSub, ChildCell, CurrencyCollection, Grams, InRefValue, UnixTime32},
    validators::ValidatorSet, AccountId, 
    BuilderData, Cell, Deserializable, ExceptionCode, HashmapE, HashmapType, IBitstring, 
    MaybeDeserialize, MaybeSerialize, MerkleProof, OutMsgQueueInfo, Result, Serializable, 
    SliceData, UInt256, VarUInteger32, SERDE_OPTS_COMMON_MESSAGE, SERDE_OPTS_EMPTY
=======
    config_params::{CatchainConfig, GlobalVersion},
    define_HashmapE,
    error::BlockError,
    inbound_messages::InMsgDescr,
    master::{BlkMasterInfo, McBlockExtra},
    merkle_update::MerkleUpdate,
    outbound_messages::OutMsgDescr,
    shard::ShardIdent,
    signature::BlockSignatures,
    transactions::ShardAccountBlocks,
    types::{ChildCell, CurrencyCollection, Grams, InRefValue, UnixTime32, AddSub},
    validators::ValidatorSet,
    Deserializable, Serializable,
    error, fail, AccountId, BuilderData, Cell, ExceptionCode, IBitstring,
    Result, SliceData, UInt256,
>>>>>>> e2a03f33
};
use crate::RefShardBlocks;
use std::borrow::Cow;
use std::{
    cmp::Ordering,
    fmt::{self, Display, Formatter},
    io::{Cursor, Write},
    str::FromStr,
};

#[cfg(test)]
#[path = "tests/test_blocks.rs"]
mod tests;

/*
block_id_ext$_
    shard_id:ShardIdent
    seq_no:uint32
    root_hash:bits256
    file_hash:bits256
= BlockIdExt;
*/
///
/// BlockIdExt
///
#[derive(Clone, Debug, PartialEq, Eq, Default, Hash, Ord, PartialOrd)]
pub struct BlockIdExt {
    pub shard_id: ShardIdent,
    pub seq_no: u32,
    pub root_hash: UInt256,
    pub file_hash: UInt256,
}

impl BlockIdExt {
    // New instance of BlockIdExt structure
    pub const fn with_params(
        shard_id: ShardIdent,
        seq_no: u32,
        root_hash: UInt256,
        file_hash: UInt256,
    ) -> Self {
        BlockIdExt {
            shard_id,
            seq_no,
            root_hash,
            file_hash,
        }
    }
    pub const fn from_ext_blk(blk: ExtBlkRef) -> Self {
        BlockIdExt {
            shard_id: ShardIdent::masterchain(),
            seq_no: blk.seq_no,
            root_hash: blk.root_hash,
            file_hash: blk.file_hash,
        }
    }

    pub fn shard(&self) -> &ShardIdent { &self.shard_id }

    pub fn seq_no(&self) -> u32 { self.seq_no }

    pub fn root_hash(&self) -> &UInt256 {
        &self.root_hash
    }

    pub fn file_hash(&self) -> &UInt256 {
        &self.file_hash
    }
}

impl Serializable for BlockIdExt {
    fn write_to(&self, cell: &mut BuilderData) -> Result<()> {
        self.shard_id.write_to(cell)?;
        self.seq_no.write_to(cell)?;
        self.root_hash.write_to(cell)?;
        self.file_hash.write_to(cell)?;
        Ok(())
    }
}

impl Deserializable for BlockIdExt {
    fn read_from(&mut self, cell: &mut SliceData) -> Result<()> {
        self.shard_id.read_from(cell)?;
        self.seq_no.read_from(cell)?;
        self.root_hash.read_from(cell)?;
        self.file_hash.read_from(cell)?;
        Ok(())
    }
}

impl Display for BlockIdExt {
    fn fmt(&self, f: &mut Formatter) -> fmt::Result {
        write!(f, "({}:{}, {}, rh {:x}, fh {:x})",
            self.shard_id.workchain_id(),
            self.shard_id.shard_prefix_as_str_with_tag(),
            self.seq_no,
            self.root_hash,
            self.file_hash)
    }
}

impl FromStr for BlockIdExt {
    type Err = crate::Error;

    fn from_str(s: &str) -> Result<Self> {
        // (0:1800000000000000, 1203696, rh 59b6e56610aa5df5e8ee4cc5f1081cd5d08473f10e0899f7763d580b2a635f90, fh 1b4d177339538562d10166d87823783b7e747ee80d85d033459928fd0605a126)
        let mut parts = s.trim_start_matches('(').trim_end_matches(')').split(',');
        let shard_parts = parts
            .next()
            .ok_or_else(|| error!("Can't read shard ident from {}", s))?
            .trim();
        let mut shard_parts = shard_parts.split(':');
        let workchain_id: i32 = shard_parts
            .next()
            .ok_or_else(|| error!("Can't read workchain_id from {}", s))?
            .trim()
            .parse()
            .map_err(|e| error!("Can't read workchain_id from {}: {}", s, e))?;
        let shard = u64::from_str_radix(
            shard_parts.next().ok_or_else(|| error!("Can't read shard from {}", s))?.trim(),
            16
        ).map_err(|e| error!("Can't read shard from {}: {}", s, e))?;
        let seq_no: u32 = parts
            .next()
            .ok_or_else(|| error!("Can't read seq_no from {}", s))?
            .trim()
            .parse()
            .map_err(|e| error!("Can't read seq_no from {}: {}", s, e))?;
        let root_hash = parts
            .next()
            .ok_or_else(|| error!("Can't read root_hash from {}", s))?
            .trim_start_matches(" rh ")
            .parse()
            .map_err(|e| error!("Can't read root_hash from {}: {}", s, e))?;
        let file_hash = parts
            .next()
            .ok_or_else(|| error!("Can't read file_hash from {}", s))?
            .trim_start_matches(" fh ")
            .parse()
            .map_err(|e| error!("Can't read file_hash from {}: {}", s, e))?;
        Ok(Self::with_params(
            ShardIdent::with_tagged_prefix(workchain_id, shard)?,
            seq_no,
            root_hash,
            file_hash,
        ))
    }
}

/// Additional struct, used for convenience
#[derive(Clone, Debug, PartialEq, Eq, Default)]
pub struct BlockSeqNoAndShard {
    pub seq_no: u32,
    pub vert_seq_no: u32,
    pub shard_id: ShardIdent,
}

const GEN_SOFTWARE_EXISTS_FLAG: u8 = 1;

/*
block_info#9bc7a987

  version:uint32
  not_master:(## 1)
  after_merge:(## 1)
  before_split:(## 1)
  after_split:(## 1)
  want_split:Bool
  want_merge:Bool
  key_block:Bool

  vert_seqno_incr:(## 1)
  flags:(## 8) { flags <= 1 }
  seq_no:#
  vert_seq_no:#
  { vert_seq_no >= vert_seqno_incr }
  { prev_seq_no:# } { ~prev_seq_no + 1 = seq_no }

  shard:ShardIdent
  gen_utime:uint32
  start_lt:uint64
  end_lt:uint64
  gen_validator_list_hash_short:uint32
  gen_catchain_seqno:uint32
  min_ref_mc_seqno:uint32
  prev_key_block_seqno:uint32
  gen_software:flags . 0?GlobalVersion

  master_ref:not_master?^BlkMasterInfo
  prev_ref:^(BlkPrevInfo after_merge)
  prev_vert_ref:vert_seqno_incr?^(BlkPrevInfo 0)

= BlockInfo;
*/
#[derive(Clone, Debug, PartialEq, Eq)]
pub struct BlockInfo {

    version: u32,
    after_merge: bool,
    before_split: bool,
    after_split: bool,
    want_split: bool,
    want_merge: bool,
    key_block: bool,

    vert_seqno_incr: u32,
    flags: u8,
    seq_no: u32,
    vert_seq_no: u32,

    shard: ShardIdent,
    gen_utime: UnixTime32,
    gen_utime_ms_part: u16,

    start_lt: u64,
    end_lt: u64,
    gen_validator_list_hash_short: u32,
    gen_catchain_seqno: u32,
    min_ref_mc_seqno: u32,
    prev_key_block_seqno: u32,
    gen_software: Option<GlobalVersion>,

    master_ref: Option<ChildCell<BlkMasterInfo>>,
    prev_ref: ChildCell<BlkPrevInfo>,
    prev_vert_ref: Option<ChildCell<BlkPrevInfo>>,
}

impl Default for BlockInfo {
    fn default() -> Self {
        BlockInfo {
            version: 0,
            after_merge: false,
            before_split: false,
            after_split: false,
            want_split: false,
            want_merge: false,
            key_block: false,
            vert_seqno_incr: 0,
            flags: 0,
            seq_no: 1,
            vert_seq_no: 0,
            shard: ShardIdent::default(),
            gen_utime: Default::default(),
            gen_utime_ms_part: 0,
            start_lt: 0,
            end_lt: 0,
            gen_validator_list_hash_short: 0,
            gen_catchain_seqno: 0,
            min_ref_mc_seqno: 0,
            prev_key_block_seqno: 0,
            gen_software: None,
            master_ref: None,
            prev_ref: ChildCell::default(),
            prev_vert_ref: None,
        }
    }
}

impl BlockInfo {

    pub fn new() -> Self { Self::default() }

    pub fn version(&self) -> u32 { self.version }
    pub fn set_version(&mut self, version: u32) { self.version = version; }

    pub fn before_split(&self) -> bool { self.before_split }
    pub fn set_before_split(&mut self, before_split: bool) { self.before_split = before_split }

    pub fn after_split(&self) -> bool { self.after_split }
    pub fn set_after_split(&mut self, after_split: bool) { self.after_split = after_split }

    pub fn want_split(&self) -> bool { self.want_split }
    pub fn set_want_split(&mut self, want_split: bool) { self.want_split = want_split }

    pub fn want_merge(&self) -> bool { self.want_merge }
    pub fn set_want_merge(&mut self, want_merge: bool) { self.want_merge = want_merge }

    pub fn key_block(&self) -> bool { self.key_block }
    pub fn set_key_block(&mut self, key_block: bool) { self.key_block = key_block }


    pub fn flags(&self) -> u8 { self.flags }
    // For now flags is related only on gen_software, so it is set automatically if need
    //pub fn set_flags(&mut self, flags) { self.flags = flags }

    pub fn seq_no(&self) -> u32 { self.seq_no }
    pub fn set_seq_no(&mut self, seq_no: u32) -> Result<()> {
        if seq_no == 0 {
            fail!(BlockError::InvalidArg("`seq_no` can't be zero".to_string()))
        }
        self.seq_no = seq_no;
        Ok(())
    }


    pub fn shard(&self) -> &ShardIdent { &self.shard }
    pub fn set_shard(&mut self, shard: ShardIdent) { self.shard = shard }

    pub fn gen_utime(&self) -> UnixTime32 { self.gen_utime }
    pub fn gen_utime_ms(&self) -> u64 { self.gen_utime_ms_part as u64 + self.gen_utime().as_u32() as u64 * 1000 }
    pub fn gen_utime_ms_part(&self) -> u16 { self.gen_utime_ms_part }
    pub fn set_gen_utime(&mut self, gen_utime: UnixTime32) { 
        self.gen_utime = gen_utime;
        self.gen_utime_ms_part = 0;
    }
    pub fn set_gen_utime_ms(&mut self, gen_utime_millis: u64) {
        self.gen_utime = UnixTime32::new((gen_utime_millis / 1000) as u32);
        self.gen_utime_ms_part = (gen_utime_millis % 1000) as u16;
    }

    pub fn start_lt(&self) -> u64 { self.start_lt }
    pub fn set_start_lt(&mut self, start_lt: u64) { self.start_lt = start_lt }

    pub fn end_lt(&self) -> u64 { self.end_lt }
    pub fn set_end_lt(&mut self, end_lt: u64) { self.end_lt = end_lt }

    pub fn gen_validator_list_hash_short(&self) -> u32 { self.gen_validator_list_hash_short }
    pub fn set_gen_validator_list_hash_short(&mut self, hash: u32) { self.gen_validator_list_hash_short = hash }

    pub fn gen_catchain_seqno(&self) -> u32 { self.gen_catchain_seqno }
    pub fn set_gen_catchain_seqno(&mut self, cc_seqno: u32) { self.gen_catchain_seqno = cc_seqno }

    pub fn min_ref_mc_seqno(&self) -> u32 { self.min_ref_mc_seqno }
    pub fn set_min_ref_mc_seqno(&mut self, min_ref_mc_seqno: u32) { self.min_ref_mc_seqno = min_ref_mc_seqno }

    pub fn prev_key_block_seqno(&self) -> u32 { self.prev_key_block_seqno }
    pub fn set_prev_key_block_seqno(&mut self, prev_key_block_seqno: u32) { self.prev_key_block_seqno = prev_key_block_seqno }

    pub fn gen_software(&self) -> Option<&GlobalVersion> { self.gen_software.as_ref() }
    pub fn set_gen_software(&mut self, gen_software: Option<GlobalVersion>) {
        self.gen_software = gen_software;
        if self.gen_software.is_some() {
            self.flags |= GEN_SOFTWARE_EXISTS_FLAG;
        } else {
            self.flags &= !GEN_SOFTWARE_EXISTS_FLAG;
        }
    }

    pub fn read_master_ref(&self) -> Result<Option<BlkMasterInfo>> {
        self.master_ref.as_ref().map(|mr| mr.read_struct()).transpose()
    }

    pub fn write_master_ref(&mut self, value: Option<&BlkMasterInfo>) -> Result<()> {
        self.master_ref = value.map(ChildCell::with_struct).transpose()?;
        Ok(())
    }

    pub fn read_master_id(&self) -> Result<ExtBlkRef> {
        match self.master_ref {
            Some(ref mr) => Ok(mr.read_struct()?.master),
            None => self.read_prev_ref()?.prev1()
        }
    }

    pub fn after_merge(&self) -> bool { self.after_merge }
    pub fn prev_ref_cell(&self)-> Cell {
        self.prev_ref.cell()
    }
    pub fn read_prev_ref(&self) -> Result<BlkPrevInfo> {
        let mut prev_ref = if self.after_merge {
            BlkPrevInfo::default_blocks()
        } else {
            BlkPrevInfo::default_block()
        };
        prev_ref.read_from_cell(self.prev_ref.cell())?;
        Ok(prev_ref)
    }
    pub fn read_prev_ids(&self) -> Result<Vec<BlockIdExt>> {
        let prev = self.read_prev_ref()?;
        if let Some(prev2) = prev.prev2()? {
            let (shard1, shard2) = self.shard.split()?;
            Ok(vec![prev.prev1()?.workchain_block_id(shard1).1, prev2.workchain_block_id(shard2).1])
        } else if self.after_split {
            Ok(vec!(prev.prev1()?.workchain_block_id(self.shard.merge()?).1))
        } else {
            Ok(vec!(prev.prev1()?.workchain_block_id(self.shard.clone()).1))
        }
    }
    pub fn set_prev_stuff(&mut self, after_merge: bool, prev_ref: &BlkPrevInfo) -> Result<()> {
        if !after_merge ^ prev_ref.is_one_prev() {
            fail!(BlockError::InvalidArg(
                "`prev_ref` may handle two blocks only if `after_merge`".to_string()))
        }
        self.after_merge = after_merge;
        self.prev_ref.write_struct(prev_ref)
    }

    pub fn vert_seq_no(&self) -> u32 { self.vert_seq_no }
    pub fn vert_seqno_incr(&self) -> u32 { self.vert_seqno_incr }
    pub fn read_prev_vert_ref(&self) -> Result<Option<BlkPrevInfo>> {
        self.prev_vert_ref.as_ref().map(|mr| mr.read_struct()).transpose()
    }
    pub fn set_vertical_stuff(
        &mut self,
        vert_seqno_incr: u32,
        vert_seq_no: u32,
        prev_vert_ref: Option<BlkPrevInfo>
    ) -> Result<()> {
        if vert_seq_no < vert_seqno_incr {
            fail!(BlockError::InvalidArg(
                "`vert_seq_no` can't be less then `vert_seqno_incr`".to_string()))
        }
        if (vert_seqno_incr == 0) ^ prev_vert_ref.is_none() {
            fail!(BlockError::InvalidArg(
                "`prev_vert_ref` may be Some only if `vert_seqno_incr != 0` and vice versa".to_string()))
        }

        self.vert_seqno_incr = vert_seqno_incr;
        self.vert_seq_no = vert_seq_no;
        self.prev_vert_ref = prev_vert_ref.map(|v| ChildCell::with_struct(&v)).transpose()?;
        Ok(())
    }

    pub fn read_from_ex(&mut self, slice: &mut SliceData, allow_v2: bool) -> Result<()> {
        let tag = slice.get_next_u32()?;
        if tag != BLOCK_INFO_TAG_1 && (!allow_v2 || tag != BLOCK_INFO_TAG_2) {
            fail!(
                BlockError::InvalidConstructorTag {
                    t: tag,
                    s: "BlockInfo".to_string()
                }
            )
        }
        self.version = slice.get_next_u32()?;

        let next_byte = slice.get_next_byte()?;
        let not_master = (next_byte >> 7) & 1 == 1;
        let after_merge = (next_byte >> 6) & 1 == 1;
        self.before_split = (next_byte >> 5) & 1 == 1;
        self.after_split = (next_byte >> 4) & 1 == 1;
        self.want_split = (next_byte >> 3) & 1 == 1;
        self.want_merge = (next_byte >> 2) & 1 == 1;
        self.key_block = (next_byte >> 1) & 1 == 1;
        let vert_seqno_incr = ((next_byte) & 1) as u32;

        self.flags = slice.get_next_byte()?;
        let seq_no = slice.get_next_u32()?;
        self.set_seq_no(seq_no)?;
        let vert_seq_no = slice.get_next_u32()?;
        self.shard.read_from(slice)?;
        self.gen_utime = slice.get_next_u32()?.into();
        if tag == BLOCK_INFO_TAG_2{
            self.gen_utime_ms_part = slice.get_next_u16()?;
        } else {
            self.gen_utime_ms_part = 0;
        }
        self.start_lt = slice.get_next_u64()?;
        self.end_lt = slice.get_next_u64()?;
        self.gen_validator_list_hash_short = slice.get_next_u32()?;
        self.gen_catchain_seqno = slice.get_next_u32()?;
        self.min_ref_mc_seqno = slice.get_next_u32()?;
        self.prev_key_block_seqno = slice.get_next_u32()?;

        if self.flags & GEN_SOFTWARE_EXISTS_FLAG != 0 {
            self.gen_software = Some(GlobalVersion::construct_from(slice)?);
        }

        self.master_ref = if not_master {
            Some(Deserializable::construct_from(slice)?)
        } else {
            None
        };

        let mut prev_ref = if after_merge {
            BlkPrevInfo::default_blocks()
        } else {
            BlkPrevInfo::default_block()
        };
        prev_ref.read_from_cell(slice.checked_drain_reference()?)?;
        self.set_prev_stuff(after_merge, &prev_ref)?;

        let prev_vert_ref = if vert_seqno_incr == 0 {
            None
        } else {
            Some(BlkPrevInfo::construct_from_reference(slice)?)
        };
        self.set_vertical_stuff(vert_seqno_incr, vert_seq_no, prev_vert_ref)?;

        Ok(())
    }
}

/*
prev_blk_info$_
    prev:ExtBlkRef
    = BlkPrevInfo 0;

prev_blks_info$_
    prev1:^ExtBlkRef
    prev2:^ExtBlkRef
    = BlkPrevInfo 1;

*/
#[derive(Clone, Debug, PartialEq, Eq)]
pub enum BlkPrevInfo {
    Block {
        prev: ExtBlkRef
    },
    Blocks {
        prev1: ChildCell<ExtBlkRef>,
        prev2: ChildCell<ExtBlkRef>
    },
}

impl Default for BlkPrevInfo {
    fn default() -> BlkPrevInfo {
        BlkPrevInfo::Block{ prev: ExtBlkRef::default() }
    }
}

impl BlkPrevInfo {

    pub fn new(mut ext_block_refs: Vec<ExtBlkRef>) -> Result<Self> {
        match ext_block_refs.len() {
            2 => {
                let prev1 = ChildCell::with_struct(&ext_block_refs[0])?;
                let prev2 = ChildCell::with_struct(&ext_block_refs[1])?;
                Ok(BlkPrevInfo::Blocks { prev1, prev2 })
            }
            1 => {
                let prev = ext_block_refs.remove(0);
                Ok(BlkPrevInfo::Block{ prev })
            }
            _ => fail!("prev blocks must be 1 or 2")
        }
    }

    pub fn default_block() -> Self {
        BlkPrevInfo::Block {
            prev: ExtBlkRef::default()
        }
    }

    pub fn default_blocks() -> Self {
        BlkPrevInfo::Blocks {
            prev1: ChildCell::default(),
            prev2: ChildCell::default(),
        }
    }

    pub fn is_one_prev(&self) -> bool {
        match self {
            BlkPrevInfo::Block{prev: _} => true,
            BlkPrevInfo::Blocks{prev1: _, prev2: _} => false,
        }
    }

    pub fn prev1(&self) -> Result<ExtBlkRef> {
        Ok(
            match self {
                BlkPrevInfo::Block{prev} => prev.clone(),
                BlkPrevInfo::Blocks{prev1, prev2: _} => {
                    prev1.read_struct()?
                },
            }
        )
    }

    pub fn prev2(&self) -> Result<Option<ExtBlkRef>> {
        Ok(
            match self {
                BlkPrevInfo::Block{prev: _} => None,
                BlkPrevInfo::Blocks{prev1: _, prev2} => {
                    Some(prev2.read_struct()?)
                },
            }
        )
    }
}

impl Deserializable for BlkPrevInfo {
    fn read_from(&mut self, cell: &mut SliceData) -> Result<()> {
        match self {
            BlkPrevInfo::Block{prev} => {
                prev.read_from(cell)?;
            },
            BlkPrevInfo::Blocks{prev1, prev2} => {
                prev1.read_from(cell)?;
                prev2.read_from(cell)?;
            },
        }
        Ok(())
    }
}

impl Serializable for BlkPrevInfo {
    fn write_to(&self, cell: &mut BuilderData) -> Result<()> {
        match self {
            BlkPrevInfo::Block{prev} => {
                prev.write_to(cell)?;
            }
            BlkPrevInfo::Blocks{prev1, prev2} => {
                prev1.write_to(cell)?;
                prev2.write_to(cell)?;
            },
        }
        Ok(())
    }
}

#[derive(Debug, Default, Clone, Eq, PartialEq)]
pub struct OutQueueUpdate {
    pub is_empty: bool,
    pub update: MerkleUpdate
}

impl Deserializable for OutQueueUpdate {
    fn construct_from(slice: &mut SliceData) -> Result<Self> {
        let is_empty = slice.get_next_bit()?;
        let update = MerkleUpdate::construct_from_cell(slice.checked_drain_reference()?)?;
        Ok(OutQueueUpdate {is_empty, update})
    }
}

impl Serializable for OutQueueUpdate {
    fn write_to(&self, builder: &mut BuilderData) -> Result<()> {
        self.is_empty.write_to(builder)?;
        self.update.serialize()?.write_to(builder)?;
        Ok(())
    }
}

// key is wc + shard
define_HashmapE!(MeshMsgQueuesKit, 96, OutMsgQueueInfo);

impl MeshMsgQueuesKit {
    pub fn get_queue(&self, shard: &ShardIdent) -> Result<Option<OutMsgQueueInfo>> {
        self.get_raw(shard.full_key_with_tag()?)?
            .map(|mut s| OutMsgQueueInfo::construct_from(&mut s))
            .transpose()
    }
    pub fn add_queue(&mut self, shard: &ShardIdent, queue: OutMsgQueueInfo) -> Result<()> {
        self.0.set_builder(
            shard.full_key_with_tag()?,
            &queue.write_to_new_cell()?
        )?;
        Ok(())
    }
}

#[derive(Debug, Default, Clone, Eq, PartialEq)]
pub struct MeshKit {
    pub mc_block_part: MerkleProof,
    // Contains full OutMsgQueueInfo from masterchain and all shardes to some connected network.
    pub queues: MeshMsgQueuesKit,
    pub signatures: BlockSignatures,
}

const MESH_KIT_TAG: u32 = 0x3FF11737;

impl Deserializable for MeshKit {
    fn construct_from(slice: &mut SliceData) -> Result<Self> {
        let tag = slice.get_next_u32()?;
        if tag != MESH_KIT_TAG {
            fail!(BlockError::InvalidConstructorTag {
                t: tag,
                s: std::any::type_name::<Self>().to_string()
            })
        }
        let mc_block_part = MerkleProof::construct_from_cell(slice.checked_drain_reference()?)?;
        let queue_updates = MeshMsgQueuesKit::construct_from(slice)?;
        let signatures = BlockSignatures::construct_from(slice)?;
        Ok(MeshKit {mc_block_part, queues: queue_updates, signatures})
    }
}

impl Serializable for MeshKit {
    fn write_to(&self, builder: &mut BuilderData) -> Result<()> {
        builder.append_u32(MESH_KIT_TAG)?;
        builder.checked_append_reference(self.mc_block_part.serialize()?)?;
        self.queues.write_to(builder)?;
        self.signatures.write_to(builder)?;
        Ok(())
    }
}

define_HashmapE!(MeshMsgQueueUpdates, 96, InRefValue<MerkleUpdate>); // key - wc + shard

#[derive(Debug, Default, Clone, Eq, PartialEq)]
pub struct MeshUpdate {
    pub mc_block_part: MerkleProof,
    pub queue_updates: MeshMsgQueueUpdates,
    pub signatures: BlockSignatures,
}

impl MeshMsgQueueUpdates {
    pub fn get_queue_update(&self, shard: &ShardIdent) -> Result<Option<MerkleUpdate>> {
        self.0.get(shard.full_key()?)?
            .map(|mut s| InRefValue::<MerkleUpdate>::construct_from(&mut s).map(|r| r.inner()))
            .transpose()
    }
    pub fn add_queue_update(&mut self, shard: &ShardIdent, update: MerkleUpdate) -> Result<()> {
        self.0.set_builder(
            shard.full_key()?,
            &InRefValue::new(update).write_to_new_cell()?
        )?;
        Ok(())
    }
}

const MESH_UPDATE_TAG: u32 = 0x2AF72591;

impl Deserializable for MeshUpdate {
    fn construct_from(slice: &mut SliceData) -> Result<Self> {
        let tag = slice.get_next_u32()?;
        if tag != MESH_UPDATE_TAG {
            fail!(BlockError::InvalidConstructorTag {
                t: tag,
                s: std::any::type_name::<Self>().to_string()
            })
        }
        let mc_block_part = MerkleProof::construct_from_cell(slice.checked_drain_reference()?)?;
        let queue_updates = MeshMsgQueueUpdates::construct_from(slice)?;
        let signatures = BlockSignatures::construct_from(slice)?;
        Ok(MeshUpdate {mc_block_part, queue_updates, signatures})
    }
}

impl Serializable for MeshUpdate {
    fn write_to(&self, builder: &mut BuilderData) -> Result<()> {
        builder.append_u32(MESH_UPDATE_TAG)?;
        builder.checked_append_reference(self.mc_block_part.serialize()?)?;
        self.queue_updates.write_to(builder)?;
        self.signatures.write_to(builder)?;
        Ok(())
    }
}

pub type BlockId = UInt256;

/*
block#11ef55aa
    global_id: int32
    info: ^BlockInfo
    value_flow: ^ValueFlow
    state_update: ^(MERKLE_UPDATE ShardState)
    extra: ^BlockExtra
= Block;

block#11ef55bb
    global_id: int32
    info: ^BlockInfo
    value_flow: ^ValueFlow
    ^[
        state_update: ^(MERKLE_UPDATE ShardState)
        // update for part of out msg queue with merkle proof up to state root
        out_msg_queue_updates: HashmapE 32 (MERKLE_UPDATE ShardState)
    ]
    extra: ^BlockExtra
= Block;
*/
define_HashmapE!{OutQueueUpdates, 32, OutQueueUpdate}

#[derive(Debug, Default, Clone, Eq, PartialEq)]
pub struct Block {
    pub global_id: i32,
    pub info: ChildCell<BlockInfo>,
    pub value_flow: ChildCell<ValueFlow>,
    pub state_update: ChildCell<MerkleUpdate>,
    pub out_msg_queue_updates: Option<OutQueueUpdates>,
    pub extra: ChildCell<BlockExtra>,
}

impl Block {
    pub fn with_params(
        global_id: i32,
        info: BlockInfo,
        value_flow: ValueFlow,
        state_update: MerkleUpdate,
        extra: BlockExtra,
    ) -> Result<Self> {
        Ok(Block {
            global_id,
            info: ChildCell::with_struct(&info)?,
            value_flow: ChildCell::with_struct(&value_flow)?,
            extra: ChildCell::with_struct(&extra)?,
            state_update: ChildCell::with_struct(&state_update)?,
            out_msg_queue_updates: None,
        })
    }

    pub fn with_out_queue_updates(
        global_id: i32,
        info: BlockInfo,
        value_flow: ValueFlow,
        state_update: MerkleUpdate,
        out_msg_queue_updates: Option<OutQueueUpdates>,
        extra: BlockExtra,
    ) -> Result<Self> {
        Ok(Block {
            global_id,
            info: ChildCell::with_struct(&info)?,
            value_flow: ChildCell::with_struct(&value_flow)?,
            extra: ChildCell::with_struct(&extra)?,
            state_update: ChildCell::with_struct(&state_update)?,
            out_msg_queue_updates,
        })
    }

    pub fn with_common_msg_support(
        global_id: i32,
        info: &BlockInfo,
        value_flow: &ValueFlow,
        state_update: &MerkleUpdate,
        out_msg_queue_updates: Option<OutQueueUpdates>,
        extra: &BlockExtra,
    ) -> Result<Self> {
        let opts = SERDE_OPTS_COMMON_MESSAGE;
        Ok(Block {
            global_id,
            info: ChildCell::with_struct_and_opts(info, opts)?,
            value_flow: ChildCell::with_struct_and_opts(value_flow, opts)?,
            extra: ChildCell::with_struct_and_opts(extra, opts)?,
            state_update: ChildCell::with_struct_and_opts(state_update, opts)?,
            out_msg_queue_updates,
        })
    }

    pub fn global_id(&self) -> i32 {
        self.global_id
    }

    pub fn set_global_id(&mut self, global_id: i32) {
        self.global_id = global_id
    }

    pub fn read_info(&self) -> Result<BlockInfo> {
        self.info.read_struct()
    }

    pub fn write_info(&mut self, value: &BlockInfo) -> Result<()> {
        self.info.write_struct(value)
    }

    pub fn info_cell(&self)-> Cell {
        self.info.cell()
    }

    pub fn read_value_flow(&self) -> Result<ValueFlow> {
        self.value_flow.read_struct()
    }

    pub fn write_value_flow(&mut self, value: &ValueFlow) -> Result<()> {
        self.value_flow.write_struct(value)
    }

    pub fn value_flow_cell(&self)-> Cell {
        self.value_flow.cell()
    }

    pub fn read_state_update(&self) -> Result<MerkleUpdate> {
        self.state_update.read_struct()
    }

    pub fn write_state_update(&mut self, value: &MerkleUpdate) -> Result<()> {
        self.state_update.write_struct(value)
    }

    pub fn state_update_cell(&self)-> Cell {
        self.state_update.cell()
    }

    pub fn read_extra(&self) -> Result<BlockExtra> {
        self.extra.read_struct()
    }

    pub fn write_extra(&mut self, value: &BlockExtra) -> Result<()> {
        self.extra.write_struct(value)
    }

    pub fn extra_cell(&self)-> Cell {
        self.extra.cell()
    }

    const DATA_FOR_SIGN_SIZE: usize = 4 + 32 + 32;
    const DATA_FOR_SIGN_TAG: [u8; 4] = [0x70, 0x6e, 0x0b, 0xc5];

    pub fn build_data_for_sign(root_hash: &UInt256, file_hash: &UInt256) -> [u8; Self::DATA_FOR_SIGN_SIZE] {
        let mut data = [0_u8; Self::DATA_FOR_SIGN_SIZE];
        {
            let mut cur = Cursor::new(&mut data[..]);
            cur.write_all(&Self::DATA_FOR_SIGN_TAG).unwrap();
            cur.write_all(root_hash.as_slice()).unwrap();
            cur.write_all(file_hash.as_slice()).unwrap();
        }
        data
    }

    pub fn read_cur_validator_set_and_cc_conf(&self) -> Result<(ValidatorSet, CatchainConfig)> {
        self
            .read_extra()?
            .read_custom()?
            .ok_or_else(|| error!(BlockError::InvalidArg(
                "Block doesn't contain `extra->custom` field".to_string()
            )))?
            .config()
            .ok_or_else(|| error!(BlockError::InvalidArg(
                "Block doesn't contain `extra->custom->config` field, maybe no key block is used? ".to_string()
            )))?
            .read_cur_validator_set_and_cc_conf()
    }
}

impl Ord for Block {
    fn cmp(&self, other: &Block) -> Ordering {
        self.read_info().unwrap().seq_no.cmp(&other.read_info().unwrap().seq_no)
    }
}

impl PartialOrd for Block {
    fn partial_cmp(&self, other: &Block) -> Option<Ordering> {
        Some(self.cmp(other))
    }
}

// block_extra
//    in_msg_descr:^InMsgDescr
//    out_msg_descr:^OutMsgDescr
//    account_blocks:^ShardAccountBlocks
//    rand_seed:bits256
//    created_by:bits256
//    custom:(Maybe ^McBlockExtra)
//    = BlockExtra;

#[derive(Clone, Debug, Default, Eq, PartialEq)]
pub struct BlockExtra {
    in_msg_descr: ChildCell<InMsgDescr>,
    out_msg_descr: ChildCell<OutMsgDescr>,
    account_blocks: ChildCell<ShardAccountBlocks>,
    pub rand_seed: UInt256,
    pub created_by: UInt256,
    custom: Option<ChildCell<McBlockExtra>>,
    ref_shard_blocks: RefShardBlocks,
}

impl BlockExtra {
    pub fn new() -> Self { Self::default() }

    pub fn with_common_msg_support() -> BlockExtra {
        let opts = SERDE_OPTS_COMMON_MESSAGE;
        BlockExtra {
            in_msg_descr: ChildCell::with_serde_opts(opts),
            out_msg_descr: ChildCell::with_serde_opts(opts),
            account_blocks: ChildCell::with_serde_opts(opts),
            rand_seed: UInt256::rand(),
            created_by: UInt256::default(), // TODO: Need to fill?
            custom: None,
            ref_shard_blocks: RefShardBlocks::default(),
        }
    }

    pub fn read_in_msg_descr(&self) -> Result<InMsgDescr> {
        self.in_msg_descr.read_struct()
    }

    pub fn write_in_msg_descr(&mut self, value: &InMsgDescr) -> Result<()> {
        self.in_msg_descr.write_struct(value)
    }

    pub fn in_msg_descr_cell(&self)-> Cell {
        self.in_msg_descr.cell()
    }

    pub fn read_out_msg_descr(&self) -> Result<OutMsgDescr> {
        self.out_msg_descr.read_struct()
    }

    pub fn write_out_msg_descr(&mut self, value: &OutMsgDescr) -> Result<()> {
        self.out_msg_descr.write_struct(value)
    }

    pub fn out_msg_descr_cell(&self)-> Cell {
        self.out_msg_descr.cell()
    }

    pub fn read_account_blocks(&self) -> Result<ShardAccountBlocks> {
        self.account_blocks.read_struct()
    }

    pub fn write_account_blocks(&mut self, value: &ShardAccountBlocks) -> Result<()> {
        self.account_blocks.write_struct(value)
    }

    pub fn account_blocks_cell(&self)-> Cell {
        self.account_blocks.cell()
    }

    pub fn rand_seed(&self) -> &UInt256 {
        &self.rand_seed
    }

    pub fn rand_seed_mut(&mut self) -> &mut UInt256 {
        &mut self.rand_seed
    }

    pub fn created_by(&self) -> &UInt256 {
        &self.created_by
    }

    pub fn created_by_mut(&mut self) -> &mut UInt256 {
        &mut self.created_by
    }

    pub fn read_custom(&self) -> Result<Option<McBlockExtra>> {
        self.custom.as_ref().map(|c| c.read_struct()).transpose()
    }

    pub fn write_custom(&mut self, value: Option<&McBlockExtra>) -> Result<()> {
        self.custom = value.map(|s| ChildCell::with_struct_and_opts(s, s.serde_opts())).transpose()?;
        Ok(())
    }

    pub fn custom_cell(&self) -> Option<Cell> {
        self.custom.as_ref().map(|c| c.cell())
    }

    pub fn ref_shard_blocks(&self) -> &RefShardBlocks {
        &self.ref_shard_blocks
    }

    pub fn set_ref_shard_blocks(&mut self, value: RefShardBlocks) {
        self.ref_shard_blocks = value;
    }

    pub fn is_key_block(&self) -> bool {
        self.custom.is_some()
    }
}

const BLOCK_EXTRA_TAG: u32 = 0x4a33f6fd;
const BLOCK_EXTRA_TAG_2: u32 = 0x4a33f6fc;
const BLOCK_EXTRA_TAG_3: u32 = 0xca33f6fc;

impl Deserializable for BlockExtra {
    fn read_from(&mut self, cell: &mut SliceData) -> Result<()> {
        let tag = cell.get_next_u32()?;
        if tag != BLOCK_EXTRA_TAG && tag != BLOCK_EXTRA_TAG_2 && tag != BLOCK_EXTRA_TAG_3 {
            fail!(BlockError::InvalidConstructorTag {
                    t: tag,
                    s: "BlockExtra".to_string()
                })
        }
<<<<<<< HEAD
        let opts = match tag {
            BLOCK_EXTRA_TAG_3 => SERDE_OPTS_COMMON_MESSAGE,
            _ => SERDE_OPTS_EMPTY,
        };
        self.in_msg_descr.read_from_reference_with_opts(cell, opts)?;
        self.out_msg_descr.read_from_reference_with_opts(cell, opts)?;
        self.account_blocks.read_from_reference_with_opts(cell, opts)?;
        self.rand_seed.read_from(cell)?;
        self.created_by.read_from(cell)?;
        
        match tag {
            BLOCK_EXTRA_TAG => {
                self.custom = ChildCell::construct_maybe_from_reference(cell)?;
                self.ref_shard_blocks = RefShardBlocks::default();
            },
            BLOCK_EXTRA_TAG_2 | BLOCK_EXTRA_TAG_3 => {
                let mut child = SliceData::load_cell(cell.checked_drain_reference()?)?;
                self.custom = ChildCell::construct_maybe_from_reference(&mut child)?;
                self.ref_shard_blocks.read_from(&mut child)?;
            },
            _ => unreachable!(),
        };
=======
        self.in_msg_descr.read_from(cell)?;
        self.out_msg_descr.read_from(cell)?;
        self.account_blocks.read_from(cell)?;
        self.rand_seed.read_from(cell)?;
        self.created_by.read_from(cell)?;
        
        if tag == BLOCK_EXTRA_TAG {
            self.custom.read_from(cell)?;
            self.ref_shard_blocks = RefShardBlocks::default();
        }
        if tag == BLOCK_EXTRA_TAG_2 {
            let mut child = SliceData::load_cell(cell.checked_drain_reference()?)?;
            self.custom.read_from(&mut child)?;
            self.ref_shard_blocks.read_from(&mut child)?;
        }

>>>>>>> e2a03f33
        Ok(())
    }
}

fn serialize_blockextra(
    extra: &BlockExtra,
    cell: &mut BuilderData,
    tag: u32,
) -> Result<()> {
    cell.append_u32(tag)?;
    cell.checked_append_reference(extra.in_msg_descr.cell())?;
    cell.checked_append_reference(extra.out_msg_descr.cell())?;
    cell.checked_append_reference(extra.account_blocks.cell())?;
    extra.rand_seed.write_to(cell)?;
    extra.created_by.write_to(cell)?;

    if tag == BLOCK_EXTRA_TAG {
        ChildCell::write_maybe_to(cell, extra.custom.as_ref())?;
    } else {
        let mut child = BuilderData::new();
        ChildCell::write_maybe_to(&mut child, extra.custom.as_ref())?;
        extra.ref_shard_blocks.write_to(&mut child)?;
        cell.checked_append_reference(child.into_cell()?)?;
    }
    Ok(())
}
impl Serializable for BlockExtra {
    fn write_to(&self, cell: &mut BuilderData) -> Result<()> {
        let tag = if self.ref_shard_blocks.is_empty() {
            BLOCK_EXTRA_TAG
        } else {
            BLOCK_EXTRA_TAG_2
        };
<<<<<<< HEAD
        serialize_blockextra(self, cell, tag)
    }

    fn write_with_opts(&self, cell:&mut BuilderData, opts: u8) -> Result<()> {
        if opts == SERDE_OPTS_EMPTY {
            return self.write_to(cell);
        }
        if opts & SERDE_OPTS_COMMON_MESSAGE != 0 {
            serialize_blockextra(self, cell, BLOCK_EXTRA_TAG_3)
        } else {
            fail!(BlockError::UnsupportedSerdeOptions(
                std::any::type_name::<Self>().to_string(),
                opts as usize
            ))
=======
        cell.append_u32(tag)?;
        self.in_msg_descr.write_to(cell)?;
        self.out_msg_descr.write_to(cell)?;
        self.account_blocks.write_to(cell)?;
        self.rand_seed.write_to(cell)?;
        self.created_by.write_to(cell)?;

        if tag == BLOCK_EXTRA_TAG {
            self.custom.write_to(cell)?;
        } else {
            let mut child = self.custom.write_to_new_cell()?;
            self.ref_shard_blocks.write_to(&mut child)?;
            child.into_cell()?.write_to(cell)?;
>>>>>>> e2a03f33
        }
    }
}

define_HashmapE!{CopyleftRewards, 256, Grams}

impl CopyleftRewards {
    pub fn add_copyleft_reward(&mut self, reward_address: &AccountId, reward: &Grams) -> Result<()> {
        if let Some(mut value) = self.get(reward_address)? {
            value.add(reward)?;
            self.set(reward_address, &value)?;
        } else {
            self.set(reward_address, reward)?;
        }
        Ok(())
    }

    pub fn merge_rewards(&mut self, other: &Self) -> Result<()> {
        // if map size is big, iterating will be long
        other.iterate_with_keys(|key: AccountId, mut value| {
            if let Some(new_value) = self.get(&key)? {
                value.add(&new_value)?;
            }
            self.set(&key, &value)?;
            Ok(true)
        })?;
        Ok(())
    }

    pub fn merge_rewards_with_threshold(&mut self, other: &Self, threshold: &Grams) -> Result<Vec<(AccountId, Grams)>> {
        // if map size is big, iterating will be long
        let mut send_rewards = vec!();
        other.iterate_with_keys(|key: AccountId, mut value| {
            if let Some(new_value) = self.get(&key)? {
                value.add(&new_value)?;
            }
            if &value >= threshold {
                self.remove(&key)?;
                send_rewards.push((key, value));
            } else {
                self.set(&key, &value)?;
            }
            Ok(true)
        })?;
        Ok(send_rewards)
    }

    pub fn debug(&self) -> Result<String> {
        let mut str = "".to_string();
        self.iterate_with_keys(|key: AccountId, value| {
            str = format!("{} key: {:?}, value: {}; ", str, key, value);
            Ok(true)
        })?;
        str = format!("{}.", str);
        Ok(str)
    }
}

define_HashmapE!(MeshExported, 32, VarUInteger32);

/// value_flow ^[ from_prev_blk:CurrencyCollection
///   to_next_blk:CurrencyCollection
///   imported:CurrencyCollection
///   exported:CurrencyCollection ]
///   fees_collected:CurrencyCollection
///   ^[
///   fees_imported:CurrencyCollection
///   recovered:CurrencyCollection
///   created:CurrencyCollection
///   minted:CurrencyCollection
/// ] = ValueFlow;
///
/// TON Blockchain 4.3.5:
/// The TL-B construct _:ˆ[...] describes a reference to a cell containing the fields
/// listed inside the square brackets. In this way, several fields can be moved from
/// a cell containing a large record into a separate subcell.
#[derive(Clone, Debug, Default, Eq, PartialEq)]
pub struct ValueFlow {
    pub from_prev_blk: CurrencyCollection, // serialized into another cell 1
    pub to_next_blk: CurrencyCollection,   // serialized into another cell 1
    pub imported: CurrencyCollection,      // serialized into another cell 1
    pub exported: CurrencyCollection,      // serialized into another cell 1
    pub fees_collected: CurrencyCollection,
    pub fees_imported: CurrencyCollection, // serialized into another cell 2
    pub recovered: CurrencyCollection,     // serialized into another cell 2
    pub created: CurrencyCollection,       // serialized into another cell 2
    pub minted: CurrencyCollection,        // serialized into another cell 2
    pub copyleft_rewards: CopyleftRewards,
    pub mesh_exported: MeshExported,
}

impl fmt::Display for ValueFlow {
    fn fmt(&self, f: &mut fmt::Formatter) -> fmt::Result {
        write!(f, "\
            from_prev_blk: {}, \
            to_next_blk: {}, \
            imported: {}, \
            exported: {}, \
            fees_collected: {}, \
            fees_imported: {}, \
            recovered: {}, \
            created: {}, \
            minted: {}",
            self.from_prev_blk,
            self.to_next_blk,
            self.imported,
            self.exported,
            self.fees_collected,
            self.fees_imported,
            self.recovered,
            self.created,
            self.minted
        )?;
        let _ = self.mesh_exported.iterate_with_keys(|key: u32, value| {
            write!(f, ", mesh_exported {}: {}", key, value)?;
            Ok(true)
        });
        Ok(())
    }
}

impl ValueFlow {
    pub fn read_in_full_depth(&self) -> Result<()> {
        self.from_prev_blk.other.iterate(|_value| Ok(true))?;
        self.to_next_blk.other.iterate(|_value| Ok(true))?;
        self.imported.other.iterate(|_value| Ok(true))?;
        self.exported.other.iterate(|_value| Ok(true))?;
        self.fees_collected.other.iterate(|_value| Ok(true))?;
        self.fees_imported.other.iterate(|_value| Ok(true))?;
        self.recovered.other.iterate(|_value| Ok(true))?;
        self.created.other.iterate(|_value| Ok(true))?;
        self.minted.other.iterate(|_value| Ok(true))?;
        self.copyleft_rewards.iterate(|_value| Ok(true))?;
        self.mesh_exported.iterate(|_value| Ok(true))?;
        Ok(())
    }
}

/*
ext_blk_ref$_ start_lt:uint64 end_lt:uint64
    seq_no:uint32 hash:uint256 = ExtBlkRef;
*/
#[derive(Clone, Debug, Default, PartialEq, Eq)]
pub struct ExtBlkRef {
    pub end_lt: u64,
    pub seq_no: u32,
    pub root_hash: UInt256,
    pub file_hash: UInt256,
}

impl ExtBlkRef {
    pub fn master_block_id(self) -> (u64, BlockIdExt) {
        (self.end_lt, BlockIdExt::from_ext_blk(self))
    }
    pub fn workchain_block_id(self, shard_id: ShardIdent) -> (u64, BlockIdExt) {
        let block_id = BlockIdExt {
            shard_id,
            seq_no: self.seq_no,
            root_hash: self.root_hash,
            file_hash: self.file_hash,
        };
        (self.end_lt, block_id)
    }
}

impl Deserializable for ExtBlkRef {
    fn read_from(&mut self, cell: &mut SliceData) -> Result<()> {
        self.end_lt = cell.get_next_u64()?;
        self.seq_no = cell.get_next_u32()?;
        self.root_hash.read_from(cell)?;
        self.file_hash.read_from(cell)?;
        Ok(())
    }
}

impl Serializable for ExtBlkRef {
    fn write_to(&self, cell: &mut BuilderData) -> Result<()> {
        self.end_lt.write_to(cell)?;
        self.seq_no.write_to(cell)?;
        self.root_hash.write_to(cell)?;
        self.file_hash.write_to(cell)?;
        Ok(())
    }
}

const BLOCK_TAG_1: u32 = 0x11ef55aa;
const BLOCK_TAG_2: u32 = 0x11ef55bb;
const BLOCK_TAG_3: u32 = 0x31ef55bb;

const BLOCK_INFO_TAG_1: u32 = 0x9bc7a987;
const BLOCK_INFO_TAG_2: u32 = 0x9bc7a988;

impl Serializable for BlockInfo {
    fn write_to(&self, cell: &mut BuilderData) -> Result<()> {

        let mut byte = 0;
        if self.master_ref.is_some() {
            byte |= 1 << 7
        }
        if self.after_merge {
            byte |= 1 << 6
        }
        if self.before_split {
            byte |= 1 << 5;
        }
        if self.after_split {
            byte |= 1 << 4;
        }
        if self.want_split {
            byte |= 1 << 3;
        }
        if self.want_merge {
            byte |= 1 << 2;
        }
        if self.key_block {
            byte |= 1 << 1;
        }
        if self.vert_seqno_incr != 0 {
            byte |= 1;
        }

        let tag = if self.gen_utime_ms_part == 0 {
            BLOCK_INFO_TAG_1
        } else {
            BLOCK_INFO_TAG_2
        };

        cell.append_u32(tag)?
            .append_u32(self.version)?
            .append_u8(byte)?
            .append_u8(self.flags)?
            .append_u32(self.seq_no)?
            .append_u32(self.vert_seq_no)?;

        // shard:ShardIdent
        self.shard.write_to(cell)?;

        let builder = cell.append_u32(self.gen_utime.into())?;

        if tag == BLOCK_INFO_TAG_2 {
            builder.append_u16(self.gen_utime_ms_part)?;
        }

        builder
            .append_u64(self.start_lt)?
            .append_u64(self.end_lt)?
            .append_u32(self.gen_validator_list_hash_short)?
            .append_u32(self.gen_catchain_seqno)?
            .append_u32(self.min_ref_mc_seqno)?
            .append_u32(self.prev_key_block_seqno)?;


        if self.flags & GEN_SOFTWARE_EXISTS_FLAG != 0 {
            if let Some(gen_software) = self.gen_software.as_ref() {
                gen_software.write_to(cell)?;
            } else {
                fail!(BlockError::InvalidData("GEN_SOFTWARE_EXISTS_FLAG is set but gen_software is None".to_string()))
            }
        } else if self.gen_software.is_some() {
            fail!(BlockError::InvalidData("GEN_SOFTWARE_EXISTS_FLAG is not set but gen_software is Some".to_string()))
        }

        if let Some(master) = &self.master_ref {
            master.write_to(cell)?;
        }
        self.prev_ref.write_to(cell)?;
        if let Some(prev_vert_ref) = &self.prev_vert_ref {
            prev_vert_ref.write_to(cell)?;
        }

        Ok(())
    }
}

const VALUE_FLOW_TAG: u32 = 0xb8e48dfb;
const VALUE_FLOW_TAG_V2: u32 = 0xe0864f6d;

impl Serializable for ValueFlow {
    fn write_to(&self, builder: &mut BuilderData) -> Result<()> {
        let tag = if self.copyleft_rewards.is_empty() && self.mesh_exported.is_empty() {
            VALUE_FLOW_TAG
        } else {
            VALUE_FLOW_TAG_V2
        };
        builder.append_u32(tag)?;

        let mut builder1 = BuilderData::new();
        self.from_prev_blk.write_to(&mut builder1)?;
        self.to_next_blk.write_to(&mut builder1)?;
        self.imported.write_to(&mut builder1)?;
        self.exported.write_to(&mut builder1)?;
        builder.checked_append_reference(builder1.into_cell()?)?;

        if tag == VALUE_FLOW_TAG {
            self.fees_collected.write_to(builder)?;
        }

        let mut builder2 = BuilderData::new();
        self.fees_imported.write_to(&mut builder2)?;
        self.recovered.write_to(&mut builder2)?;
        self.created.write_to(&mut builder2)?;
        self.minted.write_to(&mut builder2)?;
        builder.checked_append_reference(builder2.into_cell()?)?;

        if tag == VALUE_FLOW_TAG_V2 {
            let mut builder3 = BuilderData::new();
            self.fees_collected.write_to(&mut builder3)?;
            self.copyleft_rewards.write_to(&mut builder3)?;
            self.mesh_exported.write_to(&mut builder3)?;
            builder.checked_append_reference(builder3.into_cell()?)?;
        }

        Ok(())
    }
}

impl Deserializable for ValueFlow {
    fn read_from(&mut self, slice: &mut SliceData) -> Result<()> {
        let tag = slice.get_next_u32()?;
        if tag != VALUE_FLOW_TAG && tag != VALUE_FLOW_TAG_V2 {
            fail!(
                BlockError::InvalidConstructorTag {
                    t: tag,
                    s: "ValueFlow".to_string()
                }
            )
        }
        let slice1 = &mut SliceData::load_cell(slice.checked_drain_reference()?)?;
        self.from_prev_blk.read_from(slice1)?;
        self.to_next_blk.read_from(slice1)?;
        self.imported.read_from(slice1)?;
        self.exported.read_from(slice1)?;

        if tag == VALUE_FLOW_TAG {
            self.fees_collected.read_from(slice)?;
        }

        let slice2 = &mut SliceData::load_cell(slice.checked_drain_reference()?)?;
        self.fees_imported.read_from(slice2)?;
        self.recovered.read_from(slice2)?;
        self.created.read_from(slice2)?;
        self.minted.read_from(slice2)?;

        if tag == VALUE_FLOW_TAG_V2 {
            let slice3 = &mut SliceData::load_cell(slice.checked_drain_reference()?)?;
            self.fees_collected.read_from(slice3)?;
            self.copyleft_rewards.read_from(slice3)?;
            self.mesh_exported.read_from(slice3)?;
        }

        Ok(())
    }
}

impl Deserializable for BlockInfo {
    fn read_from(&mut self, slice: &mut SliceData) -> Result<()> {
        self.read_from_ex(slice, true)?;
        Ok(())
    }
}

impl Deserializable for Block {
    fn read_from(&mut self, slice: &mut SliceData) -> Result<()> {
        let tag = slice.get_next_u32()?;
        if tag != BLOCK_TAG_1 && tag != BLOCK_TAG_2 && tag != BLOCK_TAG_3 {
            fail!(
                BlockError::InvalidConstructorTag {
                    t: tag,
                    s: "Block".to_string()
                }
            )
        }
        let opts = match tag {
            BLOCK_TAG_3 => SERDE_OPTS_COMMON_MESSAGE,
            _ => SERDE_OPTS_EMPTY,
        };
        self.global_id.read_from(slice)?;
<<<<<<< HEAD
        self.info.read_from_reference_with_opts(slice, opts)?;
        self.value_flow.read_from_reference_with_opts(slice, opts)?;
        match tag {
            BLOCK_TAG_1 => {
                self.state_update.read_from_reference_with_opts(slice, opts)?;
                self.out_msg_queue_updates = None;
            },
            BLOCK_TAG_2 | BLOCK_TAG_3 => {
                let mut slice = SliceData::load_cell(slice.checked_drain_reference()?)?;
                self.state_update.read_from_reference_with_opts(&mut slice, opts)?;
                let updates = OutQueueUpdates::construct_from_with_opts(&mut slice, opts)?;
                if updates.is_empty() {
                    self.out_msg_queue_updates = None;
                } else {
                    self.out_msg_queue_updates = Some(updates);
                }
            },
            _ => unreachable!(),
        };
        self.extra.read_from_reference_with_opts(slice, opts)?;
=======
        self.info.read_from(slice)?;
        self.value_flow.read_from(slice)?;
        if tag == BLOCK_TAG_1 {
            self.state_update.read_from(slice)?;
            self.out_msg_queue_updates = None;
        } else {
            let mut slice = SliceData::load_cell(slice.checked_drain_reference()?)?;
            self.state_update.read_from(&mut slice)?;
            self.out_msg_queue_updates = Some(OutQueueUpdates::construct_from(&mut slice)?);
        }
        self.extra.read_from(slice)?;
>>>>>>> e2a03f33
        Ok(())
    }
}

fn serialize_block(
    block: &Block,
    builder: &mut BuilderData,
    tag: u32,
    opts: u8,
) -> Result<()> {
    if opts != block.extra.serde_opts() {
        fail!(BlockError::MismatchedSerdeOptions(
            std::any::type_name::<Block>().to_string(),
            opts as usize,
            block.extra.serde_opts() as usize
        ))
    }
    builder.append_u32(tag)?;
    builder.append_i32(block.global_id)?;
    builder.checked_append_reference(block.info.cell())?; // info:^BlockInfo
    builder.checked_append_reference(block.value_flow.cell())?; // value_flow:^ValueFlow
    if tag == BLOCK_TAG_1 {
        builder.checked_append_reference(block.state_update.cell())?; // state_update:^(MERKLE_UPDATE ShardState)
    } else {
        let mut builder2 = BuilderData::new();
        builder2.checked_append_reference(block.state_update.cell())?;
        if let Some(qu) = &block.out_msg_queue_updates {
            qu.write_to(&mut builder2)?;
        } else if tag == BLOCK_TAG_3 {
            builder2.append_bit_zero()?;
        }
        builder.checked_append_reference(builder2.into_cell()?)?;
    }
    builder.checked_append_reference(block.extra.cell())?; // extra:^BlockExtra
    Ok(())
}

impl Serializable for Block {
    fn write_to(&self, cell: &mut BuilderData) -> Result<()> {
        let tag = match self.out_msg_queue_updates {
            None => BLOCK_TAG_1,
            Some(_) => BLOCK_TAG_2
        };
<<<<<<< HEAD
        serialize_block(self, cell, tag, SERDE_OPTS_EMPTY)
    }

    fn write_with_opts(&self, cell: &mut BuilderData, opts: u8) -> Result<()> {
        if opts == SERDE_OPTS_EMPTY {
            return self.write_to(cell);
        }
        if opts == SERDE_OPTS_COMMON_MESSAGE {
            serialize_block(self, cell, BLOCK_TAG_3, opts)
        } else {
            fail!(BlockError::UnsupportedSerdeOptions(std::any::type_name::<Self>().to_string(), opts as usize))
        }
=======
        builder.append_u32(tag)?;
        builder.append_i32(self.global_id)?;
        self.info.write_to(builder)?; // info:^BlockInfo
        self.value_flow.write_to(builder)?; // value_flow:^ValueFlow
        if tag == BLOCK_TAG_1 {
            self.state_update.write_to(builder)?; // state_update:^(MERKLE_UPDATE ShardState)
        } else {
            let mut builder2 = BuilderData::new();
            self.state_update.write_to(&mut builder2)?;
            if let Some(qu) = &self.out_msg_queue_updates {
                qu.write_to(&mut builder2)?;
            }
            builder2.into_cell()?.write_to(builder)?;
        }
        self.extra.cell().write_to(builder)?; // extra:^BlockExtra
        Ok(())
>>>>>>> e2a03f33
    }
}

#[derive(Debug, Default, Eq, PartialEq, Clone, Copy)]
pub enum BlockProcessingStatus {
    #[default]
    Unknown = 0,
    Proposed,
    Finalized,
    Refused,
}

/*
chain_empty$_ = ProofChain 0;
chain_link$_
    {n:#}
    root:^Cell
    prev:n?^(ProofChain n)
= ProofChain (n + 1);
*/
pub type ProofChain = Vec<Cell>;

// 32 is max len in fast finality. Anyway the length is additionaly checked in high level code
const MAX_PROOF_CHAIN_LEN: usize = 32; 

impl Serializable for ProofChain {
    fn write_to(&self, cell: &mut BuilderData) -> Result<()> {
        let mut prev = BuilderData::new();
        for (i, c) in self.iter().rev().enumerate() {
            let mut builder = BuilderData::new();
            builder.checked_append_reference(c.clone())?;
            if i != 0 {
                builder.checked_append_reference(prev.into_cell()?)?;
            }
            prev = builder;
        }
        cell.append_bits(self.len(), 8)?;
        cell.append_builder(&prev)?;
        Ok(())
    }
}

impl Deserializable for ProofChain {
    fn read_from(&mut self, slice: &mut SliceData) -> Result<()> {
        let len = slice.get_next_int(8)? as usize;
        if !(1..=MAX_PROOF_CHAIN_LEN).contains(&len) {
            fail!(
                BlockError::InvalidData(
                    format!("Failed check: `{} >= 1 && {} <= {}`", len, len, MAX_PROOF_CHAIN_LEN)
                )
            )
        }

        let mut slice = Cow::Borrowed(slice);
        for i in (0..len).rev() {
            if slice.remaining_references() == 0 {
                fail!(ExceptionCode::CellUnderflow)
            }
            self.push(slice.to_mut().checked_drain_reference()?);
            if i != 0 {
                if slice.remaining_references() == 0 {
                    fail!(ExceptionCode::CellUnderflow)
                }
                slice = Cow::Owned(SliceData::load_cell(slice.to_mut().checked_drain_reference()?)?);
            }
        }
        Ok(())
    }
}

/*
top_block_descr#d5
    proof_for:BlockIdExt
    signatures:(Maybe ^BlockSignatures)
    len:(## 8) { len >= 1 } { len <= 8 }
    chain:(ProofChain len)
= TopBlockDescr;
*/
#[derive(Debug, Default, Eq, PartialEq)]
pub struct TopBlockDescr {
    proof_for: BlockIdExt,
    signatures: Option<InRefValue<BlockSignatures>>,
    chain: ProofChain,
}

impl TopBlockDescr {
    pub fn with_id_and_signatures(
        proof_for: BlockIdExt,
        signatures: BlockSignatures,
    ) -> Self {
        Self {
            proof_for,
            signatures: Some(InRefValue(signatures)),
            chain: vec![],
        }
    }

    pub fn append_proof(&mut self, cell: Cell) {
        self.chain.push(cell);
    }

    pub fn proof_for(&self) -> &BlockIdExt {
        &self.proof_for
    }

    pub fn signatures(&self) -> Option<&BlockSignatures> {
        self.signatures.as_ref().map(|irf| &irf.0)
    }

    pub fn chain(&self) -> &Vec<Cell> {
        &self.chain
    }
}

const TOP_BLOCK_DESCR_TAG: u8 = 0xD5;

impl Serializable for TopBlockDescr {
    fn write_to(&self, cell: &mut BuilderData) -> Result<()> {
        TOP_BLOCK_DESCR_TAG.write_to(cell)?;
        self.proof_for.write_to(cell)?;
        self.signatures.write_to(cell)?;
        self.chain.write_to(cell)?;
        Ok(())
    }
}

impl Deserializable for TopBlockDescr {
    fn read_from(&mut self, slice: &mut SliceData) -> Result<()> {
        let tag = slice.get_next_byte()?;
        if tag != TOP_BLOCK_DESCR_TAG {
            fail!(
                BlockError::InvalidConstructorTag {
                    t: tag.into(),
                    s: "TopBlockDescr".to_string()
                }
            )
        }
        self.proof_for.read_from(slice)?;
        self.signatures.read_from(slice)?;
        self.chain.read_from(slice)?;
        Ok(())
    }
}

define_HashmapE!{TopBlockDescrCollection, 96, InRefValue<TopBlockDescr>}
/*
top_block_descr_set#4ac789f3 collection:(HashmapE 96 ^TopBlockDescr) = TopBlockDescrSet;
*/
#[derive(Clone, Debug, Default)]
pub struct TopBlockDescrSet {
    collection: TopBlockDescrCollection
}

impl TopBlockDescrSet {
    pub fn get_top_block_descr(&self, shard: &ShardIdent) -> Result<Option<TopBlockDescr>> {
        match self.collection.0.get(shard.full_key_with_tag()?)? {
            Some(slice) => TopBlockDescr::construct_from_cell(slice.reference(0)?).map(Some),
            None => Ok(None)
        }
    }
    pub fn insert(&mut self, shard: &ShardIdent, descr: &TopBlockDescr) -> Result<()> {
        let key = shard.full_key_with_tag()?;
        let value = descr.serialize()?;
        self.collection.0.setref(key, &value).map(|_|())
    }
    pub fn is_empty(&self) -> bool {
        self.collection.is_empty()
    }
    pub fn count(&self, max: usize) -> Result<usize> {
        self.collection.count(max)
    }
    pub fn collection(&self) -> &TopBlockDescrCollection {
        &self.collection
    }
}

const TOPBLOCK_DESCR_SET_TAG: u32 = 0x4ac789f3;

impl Serializable for TopBlockDescrSet {
    fn write_to(&self, cell: &mut BuilderData) -> Result<()> {
        let tag = TOPBLOCK_DESCR_SET_TAG;
        cell.append_u32(tag)?;
        self.collection.write_to(cell)?;
        Ok(())
    }
}

impl Deserializable for TopBlockDescrSet {
    fn construct_from(slice: &mut SliceData) -> Result<Self> {
        let tag = slice.get_next_u32()?;
        if tag != TOPBLOCK_DESCR_SET_TAG {
            fail!(
                BlockError::InvalidConstructorTag {
                    t: tag,
                    s: "TopBlockDescrSet".to_string()
                }
            )
        }
        let collection = Deserializable::construct_from(slice)?;
        Ok(Self { collection })
    }
}<|MERGE_RESOLUTION|>--- conflicted
+++ resolved
@@ -12,34 +12,24 @@
 */
 
 use crate::{
-<<<<<<< HEAD
-    config_params::{CatchainConfig, GlobalVersion}, define_HashmapE, error::BlockError, error,
-    fail, inbound_messages::InMsgDescr,
-    master::{BlkMasterInfo, McBlockExtra}, 
-    merkle_update::MerkleUpdate, outbound_messages::OutMsgDescr, shard::ShardIdent, 
-    signature::BlockSignatures, transactions::ShardAccountBlocks, 
-    types::{AddSub, ChildCell, CurrencyCollection, Grams, InRefValue, UnixTime32},
-    validators::ValidatorSet, AccountId, 
-    BuilderData, Cell, Deserializable, ExceptionCode, HashmapE, HashmapType, IBitstring, 
-    MaybeDeserialize, MaybeSerialize, MerkleProof, OutMsgQueueInfo, Result, Serializable, 
-    SliceData, UInt256, VarUInteger32, SERDE_OPTS_COMMON_MESSAGE, SERDE_OPTS_EMPTY
-=======
     config_params::{CatchainConfig, GlobalVersion},
     define_HashmapE,
     error::BlockError,
     inbound_messages::InMsgDescr,
     master::{BlkMasterInfo, McBlockExtra},
     merkle_update::MerkleUpdate,
+    merkle_proof::MerkleProof,
     outbound_messages::OutMsgDescr,
+    OutMsgQueueInfo,
     shard::ShardIdent,
     signature::BlockSignatures,
     transactions::ShardAccountBlocks,
     types::{ChildCell, CurrencyCollection, Grams, InRefValue, UnixTime32, AddSub},
-    validators::ValidatorSet,
+    validators::ValidatorSet, VarUInteger32,
     Deserializable, Serializable,
     error, fail, AccountId, BuilderData, Cell, ExceptionCode, IBitstring,
     Result, SliceData, UInt256,
->>>>>>> e2a03f33
+    SERDE_OPTS_COMMON_MESSAGE, SERDE_OPTS_EMPTY
 };
 use crate::RefShardBlocks;
 use std::borrow::Cow;
@@ -1082,47 +1072,28 @@
                     s: "BlockExtra".to_string()
                 })
         }
-<<<<<<< HEAD
         let opts = match tag {
             BLOCK_EXTRA_TAG_3 => SERDE_OPTS_COMMON_MESSAGE,
             _ => SERDE_OPTS_EMPTY,
         };
-        self.in_msg_descr.read_from_reference_with_opts(cell, opts)?;
-        self.out_msg_descr.read_from_reference_with_opts(cell, opts)?;
-        self.account_blocks.read_from_reference_with_opts(cell, opts)?;
+        self.in_msg_descr.read_from_with_opts(cell, opts)?;
+        self.out_msg_descr.read_from_with_opts(cell, opts)?;
+        self.account_blocks.read_from_with_opts(cell, opts)?;
         self.rand_seed.read_from(cell)?;
         self.created_by.read_from(cell)?;
         
         match tag {
             BLOCK_EXTRA_TAG => {
-                self.custom = ChildCell::construct_maybe_from_reference(cell)?;
+                self.custom.read_from(cell)?;
                 self.ref_shard_blocks = RefShardBlocks::default();
             },
             BLOCK_EXTRA_TAG_2 | BLOCK_EXTRA_TAG_3 => {
                 let mut child = SliceData::load_cell(cell.checked_drain_reference()?)?;
-                self.custom = ChildCell::construct_maybe_from_reference(&mut child)?;
+                self.custom.read_from(&mut child)?;
                 self.ref_shard_blocks.read_from(&mut child)?;
             },
             _ => unreachable!(),
         };
-=======
-        self.in_msg_descr.read_from(cell)?;
-        self.out_msg_descr.read_from(cell)?;
-        self.account_blocks.read_from(cell)?;
-        self.rand_seed.read_from(cell)?;
-        self.created_by.read_from(cell)?;
-        
-        if tag == BLOCK_EXTRA_TAG {
-            self.custom.read_from(cell)?;
-            self.ref_shard_blocks = RefShardBlocks::default();
-        }
-        if tag == BLOCK_EXTRA_TAG_2 {
-            let mut child = SliceData::load_cell(cell.checked_drain_reference()?)?;
-            self.custom.read_from(&mut child)?;
-            self.ref_shard_blocks.read_from(&mut child)?;
-        }
-
->>>>>>> e2a03f33
         Ok(())
     }
 }
@@ -1140,10 +1111,10 @@
     extra.created_by.write_to(cell)?;
 
     if tag == BLOCK_EXTRA_TAG {
-        ChildCell::write_maybe_to(cell, extra.custom.as_ref())?;
+        extra.custom.write_to(cell)?;
     } else {
         let mut child = BuilderData::new();
-        ChildCell::write_maybe_to(&mut child, extra.custom.as_ref())?;
+        extra.custom.write_to(&mut child)?;
         extra.ref_shard_blocks.write_to(&mut child)?;
         cell.checked_append_reference(child.into_cell()?)?;
     }
@@ -1156,7 +1127,6 @@
         } else {
             BLOCK_EXTRA_TAG_2
         };
-<<<<<<< HEAD
         serialize_blockextra(self, cell, tag)
     }
 
@@ -1171,21 +1141,6 @@
                 std::any::type_name::<Self>().to_string(),
                 opts as usize
             ))
-=======
-        cell.append_u32(tag)?;
-        self.in_msg_descr.write_to(cell)?;
-        self.out_msg_descr.write_to(cell)?;
-        self.account_blocks.write_to(cell)?;
-        self.rand_seed.write_to(cell)?;
-        self.created_by.write_to(cell)?;
-
-        if tag == BLOCK_EXTRA_TAG {
-            self.custom.write_to(cell)?;
-        } else {
-            let mut child = self.custom.write_to_new_cell()?;
-            self.ref_shard_blocks.write_to(&mut child)?;
-            child.into_cell()?.write_to(cell)?;
->>>>>>> e2a03f33
         }
     }
 }
@@ -1563,17 +1518,16 @@
             _ => SERDE_OPTS_EMPTY,
         };
         self.global_id.read_from(slice)?;
-<<<<<<< HEAD
-        self.info.read_from_reference_with_opts(slice, opts)?;
-        self.value_flow.read_from_reference_with_opts(slice, opts)?;
+        self.info.read_from_with_opts(slice, opts)?;
+        self.value_flow.read_from_with_opts(slice, opts)?;
         match tag {
             BLOCK_TAG_1 => {
-                self.state_update.read_from_reference_with_opts(slice, opts)?;
+                self.state_update.read_from_with_opts(slice, opts)?;
                 self.out_msg_queue_updates = None;
             },
             BLOCK_TAG_2 | BLOCK_TAG_3 => {
                 let mut slice = SliceData::load_cell(slice.checked_drain_reference()?)?;
-                self.state_update.read_from_reference_with_opts(&mut slice, opts)?;
+                self.state_update.read_from_with_opts(&mut slice, opts)?;
                 let updates = OutQueueUpdates::construct_from_with_opts(&mut slice, opts)?;
                 if updates.is_empty() {
                     self.out_msg_queue_updates = None;
@@ -1583,20 +1537,7 @@
             },
             _ => unreachable!(),
         };
-        self.extra.read_from_reference_with_opts(slice, opts)?;
-=======
-        self.info.read_from(slice)?;
-        self.value_flow.read_from(slice)?;
-        if tag == BLOCK_TAG_1 {
-            self.state_update.read_from(slice)?;
-            self.out_msg_queue_updates = None;
-        } else {
-            let mut slice = SliceData::load_cell(slice.checked_drain_reference()?)?;
-            self.state_update.read_from(&mut slice)?;
-            self.out_msg_queue_updates = Some(OutQueueUpdates::construct_from(&mut slice)?);
-        }
-        self.extra.read_from(slice)?;
->>>>>>> e2a03f33
+        self.extra.read_from_with_opts(slice, opts)?;
         Ok(())
     }
 }
@@ -1640,7 +1581,6 @@
             None => BLOCK_TAG_1,
             Some(_) => BLOCK_TAG_2
         };
-<<<<<<< HEAD
         serialize_block(self, cell, tag, SERDE_OPTS_EMPTY)
     }
 
@@ -1653,24 +1593,6 @@
         } else {
             fail!(BlockError::UnsupportedSerdeOptions(std::any::type_name::<Self>().to_string(), opts as usize))
         }
-=======
-        builder.append_u32(tag)?;
-        builder.append_i32(self.global_id)?;
-        self.info.write_to(builder)?; // info:^BlockInfo
-        self.value_flow.write_to(builder)?; // value_flow:^ValueFlow
-        if tag == BLOCK_TAG_1 {
-            self.state_update.write_to(builder)?; // state_update:^(MERKLE_UPDATE ShardState)
-        } else {
-            let mut builder2 = BuilderData::new();
-            self.state_update.write_to(&mut builder2)?;
-            if let Some(qu) = &self.out_msg_queue_updates {
-                qu.write_to(&mut builder2)?;
-            }
-            builder2.into_cell()?.write_to(builder)?;
-        }
-        self.extra.cell().write_to(builder)?; // extra:^BlockExtra
-        Ok(())
->>>>>>> e2a03f33
     }
 }
 
