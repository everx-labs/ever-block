--- conflicted
+++ resolved
@@ -2,11 +2,7 @@
 build = 'common/build/build.rs'
 edition = '2021'
 name = 'ton_block'
-<<<<<<< HEAD
 version = '1.10.1'
-=======
-version = '1.9.122'
->>>>>>> 27571d1c
 
 [dependencies]
 failure = '0.1'
@@ -15,11 +11,7 @@
 num = '0.4'
 num-traits = '0.2'
 sha2 = '0.10'
-<<<<<<< HEAD
 ton_types = { git = 'https://github.com/tonlabs/ever-types.git', tag = 'pre_feature-common-message' }
-=======
-ton_types = { git = 'https://github.com/tonlabs/ever-types.git', tag = '2.0.32' }
->>>>>>> 27571d1c
 
 [dev-dependencies]
 pretty_assertions = '1.3'
